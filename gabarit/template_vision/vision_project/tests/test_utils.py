#!/usr/bin/env python3
# Copyright (C) <2018-2022>  <Agence Data Services, DSI Pôle Emploi>
#
# This program is free software: you can redistribute it and/or modify
# it under the terms of the GNU Affero General Public License as
# published by the Free Software Foundation, either version 3 of the
# License, or (at your option) any later version.
#
# This program is distributed in the hope that it will be useful,
# but WITHOUT ANY WARRANTY; without even the implied warranty of
# MERCHANTABILITY or FITNESS FOR A PARTICULAR PURPOSE.  See the
# GNU Affero General Public License for more details.
#
# You should have received a copy of the GNU Affero General Public License
# along with this program.  If not, see <https://www.gnu.org/licenses/>.

# Libs unittest
import unittest
from unittest.mock import Mock
from unittest.mock import patch

# Utils libs
import os
import tempfile
import numpy as np
import pandas as pd

from {{package_name}} import utils

# Disable logging
import logging
logging.disable(logging.CRITICAL)


class UtilsTests(unittest.TestCase):
    '''Main class to test all functions in utils.py'''
    # We avoid tqdm prints
    pd.Series.progress_apply = pd.Series.apply

    def setUp(self):
        '''SetUp fonction'''
        # Change directory to script directory
        abspath = os.path.abspath(__file__)
        self.test_dir = os.path.dirname(abspath)
        self.test_data_dir = os.path.join(self.test_dir, 'test_data')

        utils.DIR_PATH = self.test_data_dir

    def test01_read_folder_classification(self):
        '''Test of the function utils.read_folder_classification'''
        #######################################
        # Format 1 : metadata file
        #######################################
        sorted_file_list = ['Birman_1.jpg', 'Birman_2.jpg', 'Birman_4.jpg', 'Bombay_1.png', 'Bombay_10.jpg',
                            'Bombay_3.jpg', 'shiba_inu_15.jpg', 'shiba_inu_30.jpg', 'shiba_inu_31.jpg',
                            'shiba_inu_34.jpg', 'subfolder/Birman_36.jpg', 'subfolder/Bombay_19.jpg']
        sorted_classes_list = ['birman', 'birman', 'birman', 'bombay', 'bombay', 'bombay', 'shiba', 'shiba', 'shiba', 'shiba', 'birman', 'bombay']

        # Nominal case
        directory_path = os.path.join(utils.get_data_path(), 'test_data_1')
        path_list, classes_list, preprocess_str = utils.read_folder_classification(directory_path)
        wanted_file_list = [os.path.join(self.test_data_dir, '{{package_name}}-data', 'test_data_1', f) for f in sorted_file_list]
        self.assertEqual(sorted(path_list), wanted_file_list)
        self.assertEqual([cl for p, cl in sorted(zip(path_list, classes_list), key=lambda pair: pair[0])], sorted_classes_list)
        self.assertEqual(preprocess_str, 'no_preprocess')

        # With different sep
        directory_path = os.path.join(utils.get_data_path(), 'test_data_1_diff_sep')
        path_list, classes_list, preprocess_str = utils.read_folder_classification(directory_path, sep=',')
        wanted_file_list = [os.path.join(self.test_data_dir, '{{package_name}}-data', 'test_data_1_diff_sep', f) for f in sorted_file_list]
        self.assertEqual(sorted(path_list), wanted_file_list)
        self.assertEqual([cl for p, cl in sorted(zip(path_list, classes_list), key=lambda pair: pair[0])], sorted_classes_list)
        self.assertEqual(preprocess_str, 'no_preprocess')

        # With preprocessing
        directory_path = os.path.join(utils.get_data_path(), 'test_data_1_with_preprocess')
        path_list, classes_list, preprocess_str = utils.read_folder_classification(directory_path)
        wanted_file_list = [os.path.join(self.test_data_dir, '{{package_name}}-data', 'test_data_1_with_preprocess', f) for f in sorted_file_list]
        self.assertEqual(sorted(path_list), wanted_file_list)
        self.assertEqual([cl for p, cl in sorted(zip(path_list, classes_list), key=lambda pair: pair[0])], sorted_classes_list)
        self.assertEqual(preprocess_str, 'test_preprocess')

        # Without classes
        directory_path = os.path.join(utils.get_data_path(), 'test_data_1_no_class')
        path_list, classes_list, preprocess_str = utils.read_folder_classification(directory_path, accept_no_metadata=True)
        wanted_file_list = [os.path.join(self.test_data_dir, '{{package_name}}-data', 'test_data_1_no_class', f) for f in sorted_file_list]
        self.assertEqual(sorted(path_list), wanted_file_list)
        self.assertEqual(classes_list, None)
        self.assertEqual(preprocess_str, 'no_preprocess')

        # Check errors
        directory_path = os.path.join(utils.get_data_path(), 'bad_test_data_1')
        with self.assertRaises(ValueError):
            utils.read_folder_classification(directory_path)  # No filename column
        directory_path = os.path.join(utils.get_data_path(), 'test_data_1_no_class')
        with self.assertRaises(ValueError):
            path_list, classes_list, preprocess_str = utils.read_folder_classification(directory_path, accept_no_metadata=False)

        #######################################
        # Format 2 : prefix class
        #######################################
        sorted_file_list = ['birman_Birman_1.jpg', 'birman_Birman_2.jpg', 'birman_Birman_36.jpg', 'birman_Birman_4.jpg',
                            'bombay_Bombay_1.png', 'bombay_Bombay_10.jpg', 'bombay_Bombay_19.jpg', 'bombay_Bombay_3.jpg',
                            'shiba_shiba_inu_15.jpg', 'shiba_shiba_inu_30.jpg', 'shiba_shiba_inu_31.jpg', 'shiba_shiba_inu_34.jpg']
        sorted_file_list_no_class = ['Birman1.jpg', 'Birman2.jpg', 'Birman36.jpg', 'Birman4.jpg', 'Bombay1.png', 'Bombay10.jpg',
                                     'Bombay19.jpg', 'Bombay3.jpg', 'shiba15.jpg', 'shiba30.jpg', 'shiba31.jpg', 'shiba34.jpg']
        sorted_classes_list = ['birman', 'birman', 'birman', 'birman', 'bombay', 'bombay', 'bombay', 'bombay', 'shiba', 'shiba', 'shiba', 'shiba']

        # Nominal case
        directory_path = os.path.join(utils.get_data_path(), 'test_data_2')
        path_list, classes_list, preprocess_str = utils.read_folder_classification(directory_path)
        wanted_file_list = [os.path.join(self.test_data_dir, '{{package_name}}-data', 'test_data_2', f) for f in sorted_file_list]
        self.assertEqual(sorted(path_list), wanted_file_list)
        self.assertEqual([cl for p, cl in sorted(zip(path_list, classes_list), key=lambda pair: pair[0])], sorted_classes_list)
        self.assertEqual(preprocess_str, 'no_preprocess')

        # With preprocessing
        directory_path = os.path.join(utils.get_data_path(), 'test_data_2_with_preprocess')
        path_list, classes_list, preprocess_str = utils.read_folder_classification(directory_path)
        wanted_file_list = [os.path.join(self.test_data_dir, '{{package_name}}-data', 'test_data_2_with_preprocess', f) for f in sorted_file_list]
        self.assertEqual(sorted(path_list), wanted_file_list)
        self.assertEqual([cl for p, cl in sorted(zip(path_list, classes_list), key=lambda pair: pair[0])], sorted_classes_list)
        self.assertEqual(preprocess_str, 'test_preprocess')

        # Without classes
        directory_path = os.path.join(utils.get_data_path(), 'test_data_2_no_class')
        path_list, classes_list, preprocess_str = utils.read_folder_classification(directory_path)
        wanted_file_list = [os.path.join(self.test_data_dir, '{{package_name}}-data', 'test_data_2_no_class', f) for f in sorted_file_list_no_class]
        self.assertEqual(sorted(path_list), wanted_file_list)
        self.assertEqual(classes_list, None)
        self.assertEqual(preprocess_str, 'no_preprocess')

        # Check errors
        directory_path = os.path.join(utils.get_data_path(), 'bad_test_data_2')
        with self.assertRaises(RuntimeError):
            utils.read_folder_classification(directory_path)  # Not only images

        #######################################
        # Format 3 : one sub-folder per class
        #######################################
        sorted_file_list = [os.path.join('birman', 'Birman_1.jpg'), os.path.join('birman', 'Birman_2.jpg'), os.path.join('birman', 'Birman_36.jpg'),
                            os.path.join('birman', 'Birman_4.jpg'), os.path.join('bombay', 'Bombay_1.png'), os.path.join('bombay', 'Bombay_10.jpg'),
                            os.path.join('bombay', 'Bombay_19.jpg'), os.path.join('bombay', 'Bombay_3.jpg'), os.path.join('shiba', 'shiba_inu_15.jpg'),
                            os.path.join('shiba', 'shiba_inu_30.jpg'), os.path.join('shiba', 'shiba_inu_31.jpg'), os.path.join('shiba', 'shiba_inu_34.jpg')]
        sorted_classes_list = ['birman', 'birman', 'birman', 'birman', 'bombay', 'bombay', 'bombay', 'bombay', 'shiba', 'shiba', 'shiba', 'shiba']

        # Nominal case
        directory_path = os.path.join(utils.get_data_path(), 'test_data_3')
        path_list, classes_list, preprocess_str = utils.read_folder_classification(directory_path)
        wanted_file_list = [os.path.join(self.test_data_dir, '{{package_name}}-data', 'test_data_3', f) for f in sorted_file_list]
        self.assertEqual(sorted(path_list), wanted_file_list)
        self.assertEqual([cl for p, cl in sorted(zip(path_list, classes_list), key=lambda pair: pair[0])], sorted_classes_list)
        self.assertEqual(preprocess_str, 'no_preprocess')

        # With preprocessing
        directory_path = os.path.join(utils.get_data_path(), 'test_data_3_with_preprocess')
        path_list, classes_list, preprocess_str = utils.read_folder_classification(directory_path)
        wanted_file_list = [os.path.join(self.test_data_dir, '{{package_name}}-data', 'test_data_3_with_preprocess', f) for f in sorted_file_list]
        self.assertEqual(sorted(path_list), wanted_file_list)
        self.assertEqual([cl for p, cl in sorted(zip(path_list, classes_list), key=lambda pair: pair[0])], sorted_classes_list)
        self.assertEqual(preprocess_str, 'test_preprocess')

        # Check errors
        directory_path = os.path.join(utils.get_data_path(), 'bad_test_data_3')
        with self.assertRaises(RuntimeError):
            utils.read_folder_classification(directory_path)  # Not only sub-folders
        directory_path = os.path.join(utils.get_data_path(), 'bad_test_data_3_v2')
        with self.assertRaises(RuntimeError):
            utils.read_folder_classification(directory_path)  # Not only images in sub-folders

    @patch('logging.Logger._log')
    def test02_display_shape(self, PrintMockLog):
        '''Test of the function utils.display_shape'''
        # Enable the logger again
        logging.disable(logging.NOTSET)

        # Valids to test
        input_test = pd.DataFrame({'col1': ['A', 'A', 'D', np.nan, 'C', 'B'],
                                   'col2': [0, 0, 1, 2, 3, 1],
                                   'col3': [0, 0, 3, np.nan, np.nan, 3]})

        # Assert info called 1 time
        utils.display_shape(input_test)
        self.assertEqual(len(PrintMockLog.mock_calls), 1)

        # RESET DEFAULT
        logging.disable(logging.CRITICAL)

    def test03_get_chunk_limits(self):
        '''Test of the function utils.get_chunk_limits'''
        # Valids to test
        input_test_1 = pd.DataFrame()
        expected_result_1 = [(0, 0)]
        input_test_2 = pd.DataFrame([0])
        expected_result_2 = [(0, 1)]
        input_test_3 = pd.DataFrame([0] * 100000)
        expected_result_3 = [(0, 10000), (10000, 20000), (20000, 30000), (30000, 40000),
                             (40000, 50000), (50000, 60000), (60000, 70000), (70000, 80000),
                             (80000, 90000), (90000, 100000)]
        input_test_4 = pd.DataFrame([0] * 100001)
        expected_result_4 = [(0, 10000), (10000, 20000), (20000, 30000), (30000, 40000),
                             (40000, 50000), (50000, 60000), (60000, 70000), (70000, 80000),
                             (80000, 90000), (90000, 100000), (100000, 100001)]
        input_test_5 = pd.DataFrame([0] * 100)
        expected_result_5 = [(0, 10), (10, 20), (20, 30), (30, 40), (40, 50), (50, 60),
                             (60, 70), (70, 80), (80, 90), (90, 100)]

        # Nominal case
        self.assertEqual(utils.get_chunk_limits(input_test_1), expected_result_1)
        self.assertEqual(utils.get_chunk_limits(input_test_2), expected_result_2)
        self.assertEqual(utils.get_chunk_limits(input_test_3), expected_result_3)
        self.assertEqual(utils.get_chunk_limits(input_test_4), expected_result_4)
        self.assertEqual(utils.get_chunk_limits(input_test_5, chunksize=10), expected_result_5)

        # Check the input(s) type(s)
        with self.assertRaises(ValueError):
            utils.get_chunk_limits(input_test_1, chunksize=-1)

    def test04_get_data_path(self):
        '''Test of the function utils.get_data_path'''
        # Nominal case
        path = utils.get_data_path()
        self.assertEqual(os.path.isdir(path), True)
        self.assertEqual(path.endswith('{{package_name}}-data'), True)

        # With a DIR_PATH != None
        path = utils.get_data_path()
        self.assertEqual(os.path.isdir(path), True)
        self.assertEqual(path, os.path.join(self.test_data_dir, '{{package_name}}-data'))

    def test05_get_models_path(self):
        '''Test of the function utils.get_models_path'''
        # Nominal case
        path = utils.get_models_path()
        self.assertEqual(os.path.isdir(path), True)
        self.assertEqual(path.endswith('{{package_name}}-models'), True)

        path = utils.get_models_path()
        self.assertEqual(os.path.isdir(path), True)
        self.assertEqual(path, os.path.join(self.test_data_dir, '{{package_name}}-models'))

    def test06_get_ressources_path(self):
        '''Test of the function utils.get_ressources_path'''
        # Nominal case
        path = utils.get_ressources_path()
        self.assertEqual(os.path.isdir(path), True)
        self.assertEqual(path.endswith('{{package_name}}-ressources'), True)

    def test07_get_package_version(self):
        '''Test of the function utils.get_package_version'''
        # Nominal case
        version = utils.get_package_version()
        self.assertEqual(type(version), str)

    def test08_find_folder_path(self):
        '''Test of the function utils.find_folder_path'''

        with tempfile.TemporaryDirectory(dir=self.test_dir) as tmp_dir:
            # Create a fake directory structure
            base_folder = tmp_dir
            folderA = os.path.join(base_folder, 'folderA')
            folderB = os.path.join(folderA, 'folderB')
            folderC = os.path.join(base_folder, 'folderC')
            os.makedirs(folderA)
            os.makedirs(folderB)
            os.makedirs(folderC)

            # Nominal case
            self.assertEqual(folderA, utils.find_folder_path('folderA', base_folder))
            self.assertEqual(folderB, utils.find_folder_path('folderB', base_folder))
            self.assertEqual(folderC, utils.find_folder_path('folderC', base_folder))
            self.assertEqual(folderA, utils.find_folder_path(folderA, None))
            self.assertEqual(folderB, utils.find_folder_path(folderB, None))
            self.assertEqual(folderC, utils.find_folder_path(folderC, None))

            # Errors
            with self.assertRaises(FileNotFoundError):
                utils.find_folder_path('folderD', base_folder)
            with self.assertRaises(FileNotFoundError):
                utils.find_folder_path('this/is/not/a/path', None)

<<<<<<< HEAD
    def test09_read_object_detection(self):
        '''Test of utils.read_object_detection'''
        
        with self.assertRaises(FileNotFoundError):
            utils.read_folder_object_detection("thisfiledoesnotexist")

        with self.assertRaises(NotADirectoryError):
            utils.read_folder_object_detection(os.path.join(self.test_data_dir, "test_data_object_detection", "fake_metrics.json"))

        path_list, _, _ = utils.read_folder_object_detection(os.path.join(self.test_data_dir, "test_data_object_detection", "fruits"))

        self.assertEqual(
            [p.rsplit("/", 1)[1] for p in path_list], 
            ["apple_76.jpg", "banana_76.jpg", "mixed_22.jpg", "orange_77.jpg"]
        )

    def test10_read_folder(self):
        '''Test of utils.read_folder'''
        # Detection task
        path_list, _, _, task_type = utils.read_folder(os.path.join(self.test_data_dir, "test_data_object_detection", "fruits"))

        self.assertEqual(task_type, "object_detection")
        self.assertEqual(
            [p.rsplit("/", 1)[1] for p in path_list], 
            ["apple_76.jpg", "banana_76.jpg", "mixed_22.jpg", "orange_77.jpg"]
        )

        # Classification task
        expected_files = ['Birman_1.jpg', 'Birman_2.jpg', 'Birman_36.jpg', 'Birman_4.jpg', 
                          'Bombay_1.png', 'Bombay_10.jpg', 'Bombay_19.jpg', 'Bombay_3.jpg', 
                          'shiba_inu_15.jpg', 'shiba_inu_30.jpg', 'shiba_inu_31.jpg', 'shiba_inu_34.jpg']

        path_list, _, _, task_type = utils.read_folder(os.path.join(utils.get_data_path(), 'test_data_1'))

        self.assertEqual(task_type, "classification")
        self.assertEqual(
            [p.rsplit("/", 1)[1] for p in path_list], 
            expected_files
        )

    def test11_rebuild_metadata_object_detection(self):
        '''Test of utils.rebuild_metadata_object_detection'''
        filenames_list = ["f1", "f2"]
        bboxes_list = [
            [{"class": "a", "x1": 0, "x2": 1, "y1": 0, "y2": 1}, {"class": "b", "x1": 0, "x2": 2, "y1": 0, "y2": 2}],
            [{"class": "c", "x1": 0, "x2": 3, "y1": 0, "y2": 3}],
        ]

        df = utils.rebuild_metadata_object_detection(filenames_list, bboxes_list)

        self.assertEqual(list(df["filename"]), ["f1", "f1", "f2"])
        self.assertEqual(list(df["class"]), list("abc"))
        self.assertEqual(list(df["x2"]), [1, 2, 3])
        self.assertEqual(list(df["y2"]), [1, 2, 3])

    def test12_rebuild_metadata_classification(self):
        '''Test of utils.rebuild_metadata_classification'''
        filenames_list = ["f1", "f2"]
        classes_list = ["a", "b"]

        df = utils.rebuild_metadata_classification(filenames_list, classes_list)

        self.assertEqual(list(df["filename"]), ["f1", "f2"])
        self.assertEqual(list(df["class"]), list("ab"))

    def test13_data_agnostic_str_to_list(self):
        '''Test of utils.data_agnostic_str_to_list'''

        @utils.data_agnostic_str_to_list
        def i_want_list(a_list):
            if not isinstance(a_list, list):
                raise Exception()
            else:
                return True

        self.assertTrue(i_want_list("afuturelist"))

    def test14_trained_needed(self):
        '''Test of utils.trained_needed'''
        class M:
            def __init__(self, trained):
                self.trained = trained

            @utils.trained_needed
            def need_trained(self):
                return True

        m = M(trained=False)

        with self.assertRaises(AttributeError):
            m.need_trained()

        m.trained = True
        self.assertTrue(m.need_trained)
=======
    def test09_is_ndarray_convertable(self):
        '''Test of the function utils.is_ndarray_convertable'''
        class NumpyLike:
            def __init__(self, *args):
                self.args = args
                self.dtype = None
            def astype(self, _):
                return self
            def tolist(self):
                return self.args
        
        for obj, expected_result in (
            (None, False),
            ("some text", False),
            (np.array(1), True),
            (np.array(1.1), True),
            (np.array([1, 2, 3], dtype=np.int64), True),
            (np.array([[1], [2], [3]], dtype=np.int64), True),
            (NumpyLike(1, 2, 3), True),
        ):
            self.assertEqual(expected_result, utils.is_ndarray_convertable(obj))

    def test10_ndarray_to_builtin_object(self):
        '''Test of the function utils.ndarray_to_builtin_object'''
        class NumpyLike:
            def __init__(self, *args):
                self.args = args
                self.dtype = None
            def astype(self, _):
                return self
            def tolist(self):
                return self.args
        
        for obj, expected_result in (
            (None, ValueError),
            ("some text", ValueError),
            (np.array(1), 1),
            (np.array(1.1), 1.1),
            (np.array([1, 2, 3], dtype=np.int64), [1, 2, 3]),
            (np.array([[1], [2], [3]], dtype=np.int64), [[1], [2], [3]]),
            (NumpyLike(1, 2, 3), (1, 2, 3)),
        ):
            if expected_result == ValueError:
                with self.assertRaises(ValueError):
                    utils.ndarray_to_builtin_object(obj)
            else:
                self.assertEqual(expected_result, utils.ndarray_to_builtin_object(obj))
>>>>>>> 4de7d8a7

# Perform tests
if __name__ == '__main__':
    # Start tests
    unittest.main()<|MERGE_RESOLUTION|>--- conflicted
+++ resolved
@@ -279,102 +279,6 @@
             with self.assertRaises(FileNotFoundError):
                 utils.find_folder_path('this/is/not/a/path', None)
 
-<<<<<<< HEAD
-    def test09_read_object_detection(self):
-        '''Test of utils.read_object_detection'''
-        
-        with self.assertRaises(FileNotFoundError):
-            utils.read_folder_object_detection("thisfiledoesnotexist")
-
-        with self.assertRaises(NotADirectoryError):
-            utils.read_folder_object_detection(os.path.join(self.test_data_dir, "test_data_object_detection", "fake_metrics.json"))
-
-        path_list, _, _ = utils.read_folder_object_detection(os.path.join(self.test_data_dir, "test_data_object_detection", "fruits"))
-
-        self.assertEqual(
-            [p.rsplit("/", 1)[1] for p in path_list], 
-            ["apple_76.jpg", "banana_76.jpg", "mixed_22.jpg", "orange_77.jpg"]
-        )
-
-    def test10_read_folder(self):
-        '''Test of utils.read_folder'''
-        # Detection task
-        path_list, _, _, task_type = utils.read_folder(os.path.join(self.test_data_dir, "test_data_object_detection", "fruits"))
-
-        self.assertEqual(task_type, "object_detection")
-        self.assertEqual(
-            [p.rsplit("/", 1)[1] for p in path_list], 
-            ["apple_76.jpg", "banana_76.jpg", "mixed_22.jpg", "orange_77.jpg"]
-        )
-
-        # Classification task
-        expected_files = ['Birman_1.jpg', 'Birman_2.jpg', 'Birman_36.jpg', 'Birman_4.jpg', 
-                          'Bombay_1.png', 'Bombay_10.jpg', 'Bombay_19.jpg', 'Bombay_3.jpg', 
-                          'shiba_inu_15.jpg', 'shiba_inu_30.jpg', 'shiba_inu_31.jpg', 'shiba_inu_34.jpg']
-
-        path_list, _, _, task_type = utils.read_folder(os.path.join(utils.get_data_path(), 'test_data_1'))
-
-        self.assertEqual(task_type, "classification")
-        self.assertEqual(
-            [p.rsplit("/", 1)[1] for p in path_list], 
-            expected_files
-        )
-
-    def test11_rebuild_metadata_object_detection(self):
-        '''Test of utils.rebuild_metadata_object_detection'''
-        filenames_list = ["f1", "f2"]
-        bboxes_list = [
-            [{"class": "a", "x1": 0, "x2": 1, "y1": 0, "y2": 1}, {"class": "b", "x1": 0, "x2": 2, "y1": 0, "y2": 2}],
-            [{"class": "c", "x1": 0, "x2": 3, "y1": 0, "y2": 3}],
-        ]
-
-        df = utils.rebuild_metadata_object_detection(filenames_list, bboxes_list)
-
-        self.assertEqual(list(df["filename"]), ["f1", "f1", "f2"])
-        self.assertEqual(list(df["class"]), list("abc"))
-        self.assertEqual(list(df["x2"]), [1, 2, 3])
-        self.assertEqual(list(df["y2"]), [1, 2, 3])
-
-    def test12_rebuild_metadata_classification(self):
-        '''Test of utils.rebuild_metadata_classification'''
-        filenames_list = ["f1", "f2"]
-        classes_list = ["a", "b"]
-
-        df = utils.rebuild_metadata_classification(filenames_list, classes_list)
-
-        self.assertEqual(list(df["filename"]), ["f1", "f2"])
-        self.assertEqual(list(df["class"]), list("ab"))
-
-    def test13_data_agnostic_str_to_list(self):
-        '''Test of utils.data_agnostic_str_to_list'''
-
-        @utils.data_agnostic_str_to_list
-        def i_want_list(a_list):
-            if not isinstance(a_list, list):
-                raise Exception()
-            else:
-                return True
-
-        self.assertTrue(i_want_list("afuturelist"))
-
-    def test14_trained_needed(self):
-        '''Test of utils.trained_needed'''
-        class M:
-            def __init__(self, trained):
-                self.trained = trained
-
-            @utils.trained_needed
-            def need_trained(self):
-                return True
-
-        m = M(trained=False)
-
-        with self.assertRaises(AttributeError):
-            m.need_trained()
-
-        m.trained = True
-        self.assertTrue(m.need_trained)
-=======
     def test09_is_ndarray_convertable(self):
         '''Test of the function utils.is_ndarray_convertable'''
         class NumpyLike:
@@ -422,7 +326,102 @@
                     utils.ndarray_to_builtin_object(obj)
             else:
                 self.assertEqual(expected_result, utils.ndarray_to_builtin_object(obj))
->>>>>>> 4de7d8a7
+
+    def test10_read_object_detection(self):
+        '''Test of utils.read_object_detection'''
+        
+        with self.assertRaises(FileNotFoundError):
+            utils.read_folder_object_detection("thisfiledoesnotexist")
+
+        with self.assertRaises(NotADirectoryError):
+            utils.read_folder_object_detection(os.path.join(self.test_data_dir, "test_data_object_detection", "fake_metrics.json"))
+
+        path_list, _, _ = utils.read_folder_object_detection(os.path.join(self.test_data_dir, "test_data_object_detection", "fruits"))
+
+        self.assertEqual(
+            [p.rsplit("/", 1)[1] for p in path_list], 
+            ["apple_76.jpg", "banana_76.jpg", "mixed_22.jpg", "orange_77.jpg"]
+        )
+
+    def test11_read_folder(self):
+        '''Test of utils.read_folder'''
+        # Detection task
+        path_list, _, _, task_type = utils.read_folder(os.path.join(self.test_data_dir, "test_data_object_detection", "fruits"))
+
+        self.assertEqual(task_type, "object_detection")
+        self.assertEqual(
+            [p.rsplit("/", 1)[1] for p in path_list], 
+            ["apple_76.jpg", "banana_76.jpg", "mixed_22.jpg", "orange_77.jpg"]
+        )
+
+        # Classification task
+        expected_files = ['Birman_1.jpg', 'Birman_2.jpg', 'Birman_36.jpg', 'Birman_4.jpg', 
+                          'Bombay_1.png', 'Bombay_10.jpg', 'Bombay_19.jpg', 'Bombay_3.jpg', 
+                          'shiba_inu_15.jpg', 'shiba_inu_30.jpg', 'shiba_inu_31.jpg', 'shiba_inu_34.jpg']
+
+        path_list, _, _, task_type = utils.read_folder(os.path.join(utils.get_data_path(), 'test_data_1'))
+
+        self.assertEqual(task_type, "classification")
+        self.assertEqual(
+            [p.rsplit("/", 1)[1] for p in path_list], 
+            expected_files
+        )
+
+    def test12_rebuild_metadata_object_detection(self):
+        '''Test of utils.rebuild_metadata_object_detection'''
+        filenames_list = ["f1", "f2"]
+        bboxes_list = [
+            [{"class": "a", "x1": 0, "x2": 1, "y1": 0, "y2": 1}, {"class": "b", "x1": 0, "x2": 2, "y1": 0, "y2": 2}],
+            [{"class": "c", "x1": 0, "x2": 3, "y1": 0, "y2": 3}],
+        ]
+
+        df = utils.rebuild_metadata_object_detection(filenames_list, bboxes_list)
+
+        self.assertEqual(list(df["filename"]), ["f1", "f1", "f2"])
+        self.assertEqual(list(df["class"]), list("abc"))
+        self.assertEqual(list(df["x2"]), [1, 2, 3])
+        self.assertEqual(list(df["y2"]), [1, 2, 3])
+
+    def test13_rebuild_metadata_classification(self):
+        '''Test of utils.rebuild_metadata_classification'''
+        filenames_list = ["f1", "f2"]
+        classes_list = ["a", "b"]
+
+        df = utils.rebuild_metadata_classification(filenames_list, classes_list)
+
+        self.assertEqual(list(df["filename"]), ["f1", "f2"])
+        self.assertEqual(list(df["class"]), list("ab"))
+
+    def test14_data_agnostic_str_to_list(self):
+        '''Test of utils.data_agnostic_str_to_list'''
+
+        @utils.data_agnostic_str_to_list
+        def i_want_list(a_list):
+            if not isinstance(a_list, list):
+                raise Exception()
+            else:
+                return True
+
+        self.assertTrue(i_want_list("afuturelist"))
+
+    def test15_trained_needed(self):
+        '''Test of utils.trained_needed'''
+        class M:
+            def __init__(self, trained):
+                self.trained = trained
+
+            @utils.trained_needed
+            def need_trained(self):
+                return True
+
+        m = M(trained=False)
+
+        with self.assertRaises(AttributeError):
+            m.need_trained()
+
+        m.trained = True
+        self.assertTrue(m.need_trained)
+
 
 # Perform tests
 if __name__ == '__main__':
