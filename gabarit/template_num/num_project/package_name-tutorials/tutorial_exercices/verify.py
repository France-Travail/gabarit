import html
import json
import os
from pathlib import Path

import pandas as pd
from IPython import display
from PIL import Image
from sklearn.compose import ColumnTransformer
from {{package_name}}.utils import get_data_path, get_models_path

DATA_PATH = Path(get_data_path())
MODELS_PATH = Path(get_models_path())

DATASET_NAME = "wine"
DATASET_REG_NAME = "wine_reg"


def verify_exercice_1():
    """Verify first exercice"""
    files = {
        kind: DATA_PATH / f"{DATASET_NAME}_{kind}.csv"
        for kind in ("train", "valid", "test")
    }
    expected_results = {
        "train": {"alcohol": 13.64, "length": 107},
        "valid": {"alcohol": 13.72, "length": 36},
        "test": {"alcohol": 14.37, "length": 35},
    }

    # Verify that files exist
    for file_path in files.values():
        if not file_path.exists():
            raise FileNotFoundError(f"{file_path} not found. Did you use {{package_name}}-scripts/utils/0_split_train_valid_test.py ?")

    # Verify files content
    for file, file_path in files.items():
        df = pd.read_csv(file_path, sep=";")
        if df.shape[0] != expected_results[file]["length"]:
            raise ValueError(
                f"Unexpected length for {file_path}.  "
                f"Did you correctly use a 0.6 / 0.2 / 0.2 split ?"
            )
        if df["alcohol"].iloc[0] != expected_results[file]["alcohol"]:
            raise ValueError(
                f"Unexpected value in {file_path}.  "
                f"Did you correctly use 42 as seed ?"
            )

    print("Exercice 1 : OK ✔")


def verify_exercice_2():
    """Verify second exercice"""
    if os.path.exists(DATA_PATH / f"{DATASET_NAME}_10_samples.csv"):
        print("Exercice 2 : OK ✔")
    else:
        print("Exercice 2 : NOT OK")


def verify_exercice_3():
    """Verify third exercice"""
<<<<<<< HEAD
    report_path = DATA_PATH / "reports" / "sweetviz"
    reports = list(os.walk(report_path))[0][2]
    assert len(reports), f"No report found in {report_path}"
=======
    report_path = DATA_PATH / "reports" / "report_wine_train_wine_test.html"
    if not report_path.exists():
        raise FileNotFoundError(f"{report_path} not found")
>>>>>>> 3d7e9574

    full_report_path = report_path / reports[-1]

    with full_report_path.open("r") as f:
        report_content = f.read()

    report_html = html.escape(report_content)
    iframe = (
        f'<iframe width="100%" height="750px" srcdoc="{report_html}" '
        f'frameborder="0" allowfullscreen></iframe>'
    )

    display.display_html(iframe, raw=True)

    print("Exercice 3 : OK ✔")


def verify_exercice_4():
    """Verify fourth exercice"""
    file_path = DATA_PATH / f"{DATASET_NAME}_preprocess_P1.csv"
    if not os.path.exists(file_path):
        raise FileNotFoundError("Did you run 1_preprocess_data.py ?")

    df = pd.read_csv(file_path, sep=";", skiprows=1)
    if not df["target"].apply(lambda x: x % 1 == 0).all():
        raise ValueError(
            "target should only contain int. Did you use '--target_cols target' ?"
        )

    print("Exercice 4 : OK ✔")


def verify_exercice_5():
    """Verify fifth exercice"""
    try:
        from {{package_name}}.preprocessing.preprocess import preprocess_P2
    except ImportError:
        raise ImportError(
            "Did you create preprocess_P2 in {{package_name}}.preprocessing.preprocess ?"
        )

    from {{package_name}}.preprocessing.preprocess import get_pipelines_dict

    try:
        if not isinstance(get_pipelines_dict()["preprocess_P2"], ColumnTransformer):
            raise ValueError("Value associated to 'preprocess_P2' in get_pipelines_dict should be 'preprocess_P2()'")
    except KeyError:
        raise KeyError("Did you add 'preprocess_P2' to get_pipelines_dict ?")
    
    file_path = DATA_PATH / f"{DATASET_NAME}_preprocess_P2.csv"
    if not file_path.exists():
        raise FileNotFoundError("Did you run 1_preprocess_data.py with argument '-p preprocess_P2' ?")


    df = pd.read_csv(file_path, sep=";", skiprows=1)
    if not df["target"].apply(lambda x: x % 1 == 0).all():
        raise ValueError(
            "target should only contain int. Did you use '--target_cols target' ?"
        )

    print("Exercice 5 : OK ✔")


def verify_exercice_6():
    """Verify sixth exercice"""
    train_P1 = DATA_PATH / f"{DATASET_NAME}_train_preprocess_P1.csv"
    valid_P1 = DATA_PATH / f"{DATASET_NAME}_valid_preprocess_P1.csv"

    for file, error_msg in (
        (train_P1, "Did you run 1_preprocess_data.py on wine_train.csv ? "),
        (valid_P1, "Did you run 2_apply_existing_pipeline.py on wine_valid.csv ? "),
    ):
        if not file.exists():
            raise FileNotFoundError(error_msg)        

    expected_results = {
        train_P1: 0.858,
        valid_P1: 0.964,
    }

    for file, alcohol_first_value in expected_results.items():
        df = pd.read_csv(file, sep=";", skiprows=1)
        
        if not abs(df["num__alcohol"].iloc[0] - alcohol_first_value) < 1e-3:
            raise ValueError(
                f"Unexpected value in {file}. Did you use 1_preprocess_data.py on "
                f"{DATASET_NAME}_train.csv and 2_apply_existing_pipeline.py on "
                f"{DATASET_NAME}_valid.csv and {DATASET_NAME}_test.csv ?"
            )
            
        if not df["target"].apply(lambda x: x % 1 == 0).all():
            raise ValueError(
                f"Target column in {file} should only contain int. "
                f"Did you use '--target_cols target' ?"
            )

    print("Exercice 6 : OK ✔")


def verify_exercice_7():
    """Verify seventh exercice"""

    models_folders = sorted(
        MODELS_PATH.glob("model_ridge_classifier/model_ridge_classifier_*")
    )

    if not models_folders:
        raise AssertionError(
            "No model_ridge_classifier found. Did you run 3_training_classification.py ?"
        )

    last_model = models_folders[-1]
    last_model_config = last_model / "configurations.json"

    with last_model_config.open("r") as f:
        config = json.load(f)

    filename_valid = config.get("filename_valid", None)
    if filename_valid != f"{DATASET_NAME}_valid_preprocess_P1.csv":
        raise AssertionError(
            f"'filename_valid' is {filename_valid} but should be "
            f"'{DATASET_NAME}_valid_preprocess_P1.csv'. "
            f"Did you use '--filename_valid {DATASET_NAME}_valid_preprocess_P1.csv' ?"
        )

    print("Exercice 7 : OK ✔")

    confusion_matrix = last_model / "plots" / "valid_confusion_matrix.png"

    print("A confusion matrix plot has been automatically produced : \n")

    confusion_matrixt_img = Image.open(confusion_matrix)
    confusion_matrixt_img.show()

    print("\n", confusion_matrix)


def verify_exercice_8():
    """Verify eighth exercice"""

    models_folders = sorted(
        MODELS_PATH.glob("model_lgbm_classifier/model_lgbm_classifier_*")
    )

    if not models_folders:
        raise AssertionError(
            "No model_lgbm_classifier found. Did you properly uncomment ModelLGBMClassifier model ?"
        )

    last_model = models_folders[-1]
    last_model_config = last_model / "configurations.json"

    with last_model_config.open("r") as f:
        config = json.load(f)

    filename_valid = config.get("filename_valid", None)
    if filename_valid != f"{DATASET_NAME}_valid_preprocess_P1.csv":
        raise AssertionError(
            f"'filename_valid' is {filename_valid} but should be "
            f"'{DATASET_NAME}_valid_preprocess_P1.csv'. "
            f"Did you use '--filename_valid {DATASET_NAME}_valid_preprocess_P1.csv' ?"
        )

    print("Exercice 8 : OK ✔")

    confusion_matrix = last_model / "plots" / "valid_confusion_matrix.png"

    print("A confusion matrix plot has been automatically produced : \n")

    confusion_matrixt_img = Image.open(confusion_matrix)
    confusion_matrixt_img.show()

    print("\n", confusion_matrix)


def verify_exercice_9():
    """Verify nineth exercice"""
    predictions_folder = DATA_PATH / "predictions" / f"{DATASET_NAME}_test"

    if not predictions_folder.exists():
        raise AssertionError(
            f"No folder {predictions_folder}. "
            f"Did you run 4_predict.py on {DATASET_NAME}_test ?"
        )

    predictions = sorted(predictions_folder.glob("predictions_*"))

    if not predictions:
        raise AssertionError(
            f"No prediction found. Did you run 4_predict.py on {DATASET_NAME}_test ?"
        )

    predictions_found = False
    for last_predictions in predictions:
        last_predictions_config = last_predictions / "configurations.json"

        with last_predictions_config.open("r") as f:
            config = json.load(f)

        if config["model_name"] == "model_ridge_classifier":
            predictions_found = True
            break

    if not predictions_found:
        raise AssertionError(
            "No predictions found for model_ridge_classifier. "
            "Did you use this model to make your predictions ?"
        )

    print("Exercice 9 : OK ✔")

    confusion_matrix = last_predictions / "plots" / "with_y_true_confusion_matrix.png"

    print("A confusion matrix plot has been automatically produced : \n")

    confusion_matrixt_img = Image.open(confusion_matrix)
    confusion_matrixt_img.show()

    print("\n", confusion_matrix)


def verify_exercice_10():
    """Verify tenth exercice"""
    # Verify presence of train, valid test splits
    for split in ("train", "valid", "test"):
        split_path = DATA_PATH / f"{DATASET_REG_NAME}_{split}.csv"
        if not split_path.exists():
            raise FileNotFoundError(
                f"{split_path} not found. Did you run 0_split_train_valid_test.py ?"
            )

    # Verify preprocessing of train data
    train_preprocess_path = DATA_PATH / f"{DATASET_REG_NAME}_train_preprocess_P3.csv"
    if not train_preprocess_path.exists():
        raise FileNotFoundError(
            f"{train_preprocess_path} not found. Did you run preprocess_P3 pipeline "
            f"on {DATASET_REG_NAME}_train.csv thanks to 1_preprocess_data.py ?"
        )

    # Verify preprocess of validation data
    valid_preprocess_path = DATA_PATH / f"{DATASET_REG_NAME}_valid_preprocess_P3.csv"
    if not valid_preprocess_path.exists():
        raise FileNotFoundError(
            f"{valid_preprocess_path} not found. Did you run previous preprocess_P3 "
            f"pipeline on {DATASET_REG_NAME}_valid.csv thanks to "
            f"2_apply_existing_pipeline.py ?"
        )

    # Verify training
    models_folders = sorted(
        MODELS_PATH.glob("model_knn_regressor/model_knn_regressor_*")
    )

    if not models_folders:
        raise AssertionError(
            "No model_knn_regressor found. Did you properly uncomment "
            "ModelKNNRegressor model and run 3_training_regression.py ?"
        )

    last_model = models_folders[-1]
    last_model_config = last_model / "configurations.json"

    with last_model_config.open("r") as f:
        config = json.load(f)

    filename_valid = config.get("filename_valid", None)
    if filename_valid != f"{DATASET_REG_NAME}_valid_preprocess_P3.csv":
        raise AssertionError(
            f"'filename_valid' is {filename_valid} but should be "
            f"'{DATASET_REG_NAME}_valid_preprocess_P3.csv'. "
            f"Did you use '--filename_valid {DATASET_REG_NAME}_valid_preprocess_P3.csv' ?"
        )

    # Verify predictions
    predictions_folder = DATA_PATH / "predictions" / f"{DATASET_REG_NAME}_test"

    if not predictions_folder.exists():
        raise AssertionError(
            f"No folder {predictions_folder}. "
            f"Did you run 4_predict.py on {DATASET_REG_NAME}_test ?"
        )

    predictions = sorted(predictions_folder.glob("predictions_*"))

    if not predictions:
        raise AssertionError(
            f"No prediction found. Did you run 4_predict.py on {DATASET_REG_NAME}_test ?"
        )

    predictions_found = False
    for last_predictions in predictions:
        last_predictions_config = last_predictions / "configurations.json"

        with last_predictions_config.open("r") as f:
            config = json.load(f)

        if config["model_name"] == "model_knn_regressor":
            predictions_found = True
            break

    if not predictions_found:
        raise AssertionError(
            "No predictions found for model_knn_regressor. "
            "Did you use this model to make your predictions ?"
        )

    print("Exercice 10 : OK ✔")

    error_plot = last_predictions / "plots" / "with_y_true_errors.png"

    print(
        "A plot of predicted values against actual values has been automatically produced :"
    )

    error_plot_img = Image.open(error_plot)
    error_plot_img.show()

    print(error_plot)<|MERGE_RESOLUTION|>--- conflicted
+++ resolved
@@ -60,15 +60,9 @@
 
 def verify_exercice_3():
     """Verify third exercice"""
-<<<<<<< HEAD
     report_path = DATA_PATH / "reports" / "sweetviz"
     reports = list(os.walk(report_path))[0][2]
     assert len(reports), f"No report found in {report_path}"
-=======
-    report_path = DATA_PATH / "reports" / "report_wine_train_wine_test.html"
-    if not report_path.exists():
-        raise FileNotFoundError(f"{report_path} not found")
->>>>>>> 3d7e9574
 
     full_report_path = report_path / reports[-1]
 
