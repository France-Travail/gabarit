--- conflicted
+++ resolved
@@ -524,11 +524,7 @@
     "\n",
     "We are going to use `1_preprocess_data.py` to apply default `preprocess_P1` to `wine_train.csv` and then apply the saved pipeline to `wine_valid.csv`. \n",
     "\n",
-<<<<<<< HEAD
     "Note : Do not worry about applying `preprocess_P1` to `wine_test.csv`, it will be automatically when we will make predictions thanks to model metadata.\n",
-=======
-    "Note : Do not worry about applying `preprocess_P1` to `wine_test.csv`, it will be automatically applied when we will make predictions\n",
->>>>>>> daf9de63
     "\n",
     "**TODO:**\n",
     "\n",
@@ -961,7 +957,6 @@
     "<span style=\"color:red\">**Exercice 9**</span> : **Preprocess, train and predict**\n",
     "\n",
     "**Goal:**\n",
-<<<<<<< HEAD
     "- Use everything we learned from previous exercices to create a regressor model that is capable of predicting alcohol based on cultivar and other constituents.\n",
     "- Split `wine_reg.csv`, adapt the preprocess step and train a regressor to make predictions on test data\n",
     "\n",
@@ -970,15 +965,6 @@
     "- Split `wine_reg.csv` into train / valid / test datasets thanks to `utils/0_split_train_valid_test.py`\n",
     "- Create a `preprocess_P3` pipeline to handle `cultivar` feature wich is a categorical column. Help yourself with comments from `preprocess_P1` source code and [scikit-learn pipeline documentation](https://scikit-learn.org/stable/modules/compose.html).\n",
     "- Preprocess `wine_reg_train.csv` with your `preprocess_P3` pipeline thanks to `1_preprocess_data.py`\n",
-=======
-    "\n",
-    "- Use everything we have learned in previous exercices to create a regressor model that is capable of predicting alcohol based on cultivar and other constituents.\n",
-    "\n",
-    "**TODO:**\n",
-    "\n",
-    "- Split `wine_reg.csv` into train / valid / test datasets thanks to `utils/0_split_train_valid_test.py` (the new target is the column `alcohol`)\n",
-    "- Preprocess `wine_reg_train.csv` with `preprocess_P1` thanks to `1_preprocess_data.py`. **You should ignore `cultivar` column since it is a categorical feature**\n",
->>>>>>> daf9de63
     "- Apply preprocess pipeline on `wine_reg_valid.csv` thanks to `2_apply_existing_pipeline.py`\n",
     "- Comment / uncomment `3_training_regression.py` to use a [`ModelKNNRegressor`](https://scikit-learn.org/stable/modules/generated/sklearn.neighbors.KNeighborsRegressor.html)\n",
     "- Train a regressor model on `wine_reg_train_preprocess_P3.csv` with `wine_reg_valid_preprocess_P3.csv` as validation dataset thanks to `3_training_regression.py`\n",
