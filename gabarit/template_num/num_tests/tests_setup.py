#!/usr/bin/env python3
# Launches all the initialization tests of the template
# Copyright (C) <2018-2022>  <Agence Data Services, DSI Pôle Emploi>
#
# This program is free software: you can redistribute it and/or modify
# it under the terms of the GNU Affero General Public License as
# published by the Free Software Foundation, either version 3 of the
# License, or (at your option) any later version.
#
# This program is distributed in the hope that it will be useful,
# but WITHOUT ANY WARRANTY; without even the implied warranty of
# MERCHANTABILITY or FITNESS FOR A PARTICULAR PURPOSE.  See the
# GNU Affero General Public License for more details.
#
# You should have received a copy of the GNU Affero General Public License
# along with this program.  If not, see <https://www.gnu.org/licenses/>.

# Libs unittest
import unittest
from unittest.mock import Mock
from unittest.mock import patch

# utils libs
import os
import sys
import shutil
import argparse
import subprocess
from pathlib import Path



class Case1_Env(unittest.TestCase):
    '''Main class to test environnement creation'''
    pip_trusted_host = None
    pip_index_url = None

    def test01_GenerateProject(self):
        '''Checks a project generation'''
        print("Project generation")
        # First remove any old folder
        if os.path.exists(full_path_lib):
            shutil.rmtree(full_path_lib)
        # Generate project and test it
        gen_project = f"generate_num_project -n test_template_num -p {full_path_lib}"
        self.assertEqual(subprocess.run(gen_project, shell=True).returncode, 0)
        self.assertTrue(os.path.exists(full_path_lib))
        self.assertTrue(os.path.exists(os.path.join(full_path_lib, 'setup.py')))

    def test02_GenerateVenv(self):
        '''Checks a venv creation'''
        print("Virtual env generation")
        # Generate venv and test it
        gen_venv = f"python -m venv {full_path_lib}/venv_test_template_num"
        self.assertEqual(subprocess.run(gen_venv, shell=True).returncode, 0)
        self.assertTrue(os.path.exists(os.path.join(full_path_lib, 'venv_test_template_num')))

    def test03_InstallTemplate(self):
        '''Checks the installation of the template'''
        print("Project installation")
        # Install project and test it
        # Get upgrade & requirements command lines
        upgrade_pip = f"{activate_venv}pip install --upgrade pip"
        install_requirements = f"{activate_venv}pip install -r {full_path_lib}/requirements.txt"
        # Add PIP options
        if self.pip_trusted_host is not None:
            upgrade_pip += f" --trusted-host {self.pip_trusted_host}"
            install_requirements += f" --trusted-host {self.pip_trusted_host}"
        if self.pip_index_url is not None:
            upgrade_pip += f" --index-url {self.pip_index_url}"
            install_requirements += f" --index-url {self.pip_index_url}"
        # Get setup command line
        if is_windows:
            install_project = f"{activate_venv} cd {full_path_lib} & python setup.py develop"
        else:
            install_project = f"cd {full_path_lib} && {activate_venv}python setup.py develop"
        self.assertEqual(subprocess.run(upgrade_pip, shell=True).returncode, 0)
        self.assertEqual(subprocess.run(install_requirements, shell=True).returncode, 0)
        self.assertEqual(subprocess.run(install_project, shell=True).returncode, 0)

    def test04_DataExists(self):
        '''Copies the required datasets'''
        print("Copy of the datasets")
        # Copy datasets into the generated project
        if is_windows:
            # cf. https://stackoverflow.com/questions/4601161/copying-all-contents-of-folder-to-another-folder-using-batch-file
            copy_data = f"robocopy num_data {full_path_lib}/test_template_num-data /E"
            returncodes = [0, 1] # https://ss64.com/nt/robocopy-exit.html
        else:
            copy_data = f"cp num_data/* {full_path_lib}/test_template_num-data/"
            returncodes = [0]
        self.assertTrue(subprocess.run(copy_data, shell=True).returncode in returncodes)
        self.assertTrue(os.path.exists(os.path.join(full_path_lib, 'test_template_num-data', 'mono_class_mono_label.csv')))


class Case2_functionals_tests(unittest.TestCase):
    '''Main class to test functionals tests'''

    def test01_launchtests(self):
        '''Launches functional tests'''
        self.assertEqual(subprocess.run(f'{activate_venv}python {os.getcwd()}/num_tests/functional_tests.py', shell=True).returncode, 0)
        # Clear models
        models_path = os.path.join(full_path_lib, 'test_template_num-models')
        if os.path.exists(models_path):
            shutil.rmtree(models_path)
            os.makedirs(models_path)


class Case3_unit_tests(unittest.TestCase):
    '''Main class to test unit tests'''

    def test01_test_static_type(self):
        '''Launches mypy tests'''
        # https://realpython.com/python-type-checking/#static-type-checking
        self.assertEqual(subprocess.run(f'(cd {full_path_lib} && {activate_venv}python -m mypy --ignore-missing-imports --allow-redefinition --no-strict-optional -p test_template_num)', shell=True).returncode, 0)

    def test02_test_utils(self):
        '''Launches tests of file utils.py'''
        self.assertEqual(subprocess.run(f'{activate_venv}python {full_path_lib}/tests/test_utils.py', shell=True).returncode, 0)

    def test03_test_column_preprocessors(self):
        '''Launches tests of file column_preprocessors.py'''
        self.assertEqual(subprocess.run(f'{activate_venv}python {full_path_lib}/tests/test_column_preprocessors.py', shell=True).returncode, 0)

    def test04_test_outlier_detection(self):
        '''Launches tests of file outlier_detection.py'''
        self.assertEqual(subprocess.run(f'{activate_venv}python {full_path_lib}/tests/test_outlier_detection.py', shell=True).returncode, 0)
        models_path = os.path.join(full_path_lib, 'test_template_num-models')
        if os.path.exists(models_path):
            shutil.rmtree(models_path)
            os.makedirs(models_path)

    def test05_test_preprocess(self):
        '''Launches tests of file preprocess.py'''
        self.assertEqual(subprocess.run(f'{activate_venv}python {full_path_lib}/tests/test_preprocess.py', shell=True).returncode, 0)

    def test06_test_mlflow_logger(self):
        '''Launches tests of file mlflow_logger.py'''
        self.assertEqual(subprocess.run(f'{activate_venv}python {full_path_lib}/tests/test_mlflow_logger.py', shell=True).returncode, 0)

    def test07_test_utils_models(self):
        '''Launches tests of file utils_models.py'''
        self.assertEqual(subprocess.run(f'{activate_venv}python {full_path_lib}/tests/test_utils_models.py', shell=True).returncode, 0)
        models_path = os.path.join(full_path_lib, 'test_template_num-models')
        if os.path.exists(models_path):
            shutil.rmtree(models_path)
            os.makedirs(models_path)

    def test08_test_model_class(self):
        '''Launches tests of file model_class.py'''
        self.assertEqual(subprocess.run(f'{activate_venv}python {full_path_lib}/tests/test_model_class.py', shell=True).returncode, 0)
        models_path = os.path.join(full_path_lib, 'test_template_num-models')
        if os.path.exists(models_path):
            shutil.rmtree(models_path)
            os.makedirs(models_path)

    def test09_test_model_classifier(self):
        '''Launches tests of file model_classifier.py'''
        self.assertEqual(subprocess.run(f'{activate_venv}python {full_path_lib}/tests/test_model_classifier.py', shell=True).returncode, 0)
        models_path = os.path.join(full_path_lib, 'test_template_num-models')
        if os.path.exists(models_path):
            shutil.rmtree(models_path)
            os.makedirs(models_path)

    def test10_test_model_regressor(self):
        '''Launches tests of file model_regressor.py'''
        self.assertEqual(subprocess.run(f'{activate_venv}python {full_path_lib}/tests/test_model_regressor.py', shell=True).returncode, 0)
        models_path = os.path.join(full_path_lib, 'test_template_num-models')
        if os.path.exists(models_path):
            shutil.rmtree(models_path)
            os.makedirs(models_path)

    def test11_test_model_pipeline(self):
        '''Launches tests of file model_pipeline.py'''
        self.assertEqual(subprocess.run(f'{activate_venv}python {full_path_lib}/tests/test_model_pipeline.py', shell=True).returncode, 0)
        models_path = os.path.join(full_path_lib, 'test_template_num-models')
        if os.path.exists(models_path):
            shutil.rmtree(models_path)
            os.makedirs(models_path)

    def test12_test_model_keras(self):
        '''Launches tests of file model_keras.py'''
        self.assertEqual(subprocess.run(f'{activate_venv}python {full_path_lib}/tests/test_model_keras.py', shell=True).returncode, 0)
        models_path = os.path.join(full_path_lib, 'test_template_num-models')
        if os.path.exists(models_path):
            shutil.rmtree(models_path)
            os.makedirs(models_path)

    def test13_test_model_dense_classifier(self):
        '''Launches tests of file model_dense_classifier.py'''
        self.assertEqual(subprocess.run(f'{activate_venv}python {full_path_lib}/tests/test_model_dense_classifier.py', shell=True).returncode, 0)
        models_path = os.path.join(full_path_lib, 'test_template_num-models')
        if os.path.exists(models_path):
            shutil.rmtree(models_path)
            os.makedirs(models_path)

    def test14_test_model_gbt_classifier(self):
        '''Launches tests of file model_gbt_classifier.py'''
        self.assertEqual(subprocess.run(f'{activate_venv}python {full_path_lib}/tests/test_model_gbt_classifier.py', shell=True).returncode, 0)
        models_path = os.path.join(full_path_lib, 'test_template_num-models')
        if os.path.exists(models_path):
            shutil.rmtree(models_path)
            os.makedirs(models_path)

    def test15_test_model_knn_classifier(self):
        '''Launches tests of file model_knn_classifier.py'''
        self.assertEqual(subprocess.run(f'{activate_venv}python {full_path_lib}/tests/test_model_knn_classifier.py', shell=True).returncode, 0)
        models_path = os.path.join(full_path_lib, 'test_template_num-models')
        if os.path.exists(models_path):
            shutil.rmtree(models_path)
            os.makedirs(models_path)

    def test16_test_model_lgbm_classifier(self):
        '''Launches tests of file model_lgbm_classifier.py'''
        self.assertEqual(subprocess.run(f'{activate_venv}python {full_path_lib}/tests/test_model_lgbm_classifier.py', shell=True).returncode, 0)
        models_path = os.path.join(full_path_lib, 'test_template_num-models')
        if os.path.exists(models_path):
            shutil.rmtree(models_path)
            os.makedirs(models_path)

    def test17_test_model_logistic_regression_classifier(self):
        '''Launches tests of file model_logistic_regression_classifier.py'''
        self.assertEqual(subprocess.run(f'{activate_venv}python {full_path_lib}/tests/test_model_logistic_regression_classifier.py', shell=True).returncode, 0)
        models_path = os.path.join(full_path_lib, 'test_template_num-models')
        if os.path.exists(models_path):
            shutil.rmtree(models_path)
            os.makedirs(models_path)

    def test18_test_model_rf_classifier(self):
        '''Launches tests of file model_rf_classifier.py'''
        self.assertEqual(subprocess.run(f'{activate_venv}python {full_path_lib}/tests/test_model_rf_classifier.py', shell=True).returncode, 0)
        models_path = os.path.join(full_path_lib, 'test_template_num-models')
        if os.path.exists(models_path):
            shutil.rmtree(models_path)
            os.makedirs(models_path)

    def test19_test_model_ridge_classifier(self):
        '''Launches tests of file model_ridge_classifier.py'''
        self.assertEqual(subprocess.run(f'{activate_venv}python {full_path_lib}/tests/test_model_ridge_classifier.py', shell=True).returncode, 0)
        models_path = os.path.join(full_path_lib, 'test_template_num-models')
        if os.path.exists(models_path):
            shutil.rmtree(models_path)
            os.makedirs(models_path)

    def test20_test_model_sgd_classifier(self):
        '''Launches tests of file model_sgd_classifier.py'''
        self.assertEqual(subprocess.run(f'{activate_venv}python {full_path_lib}/tests/test_model_sgd_classifier.py', shell=True).returncode, 0)
        models_path = os.path.join(full_path_lib, 'test_template_num-models')
        if os.path.exists(models_path):
            shutil.rmtree(models_path)
            os.makedirs(models_path)

    def test21_test_model_svm_classifier(self):
        '''Launches tests of file model_svm_classifier.py'''
        self.assertEqual(subprocess.run(f'{activate_venv}python {full_path_lib}/tests/test_model_svm_classifier.py', shell=True).returncode, 0)
        models_path = os.path.join(full_path_lib, 'test_template_num-models')
        if os.path.exists(models_path):
            shutil.rmtree(models_path)
            os.makedirs(models_path)

    def test22_test_model_xgboost_classifier(self):
        '''Launches tests of file xgboost_classifier.py'''
        self.assertEqual(subprocess.run(f'{activate_venv}python {full_path_lib}/tests/test_model_xgboost_classifier.py', shell=True).returncode, 0)
        models_path = os.path.join(full_path_lib, 'test_template_num-models')
        if os.path.exists(models_path):
            shutil.rmtree(models_path)
            os.makedirs(models_path)

    def test23_test_model_bayesian_ridge_regressor(self):
        '''Launches tests of file model_bayesian_ridge_regressor.py'''
        self.assertEqual(subprocess.run(f'{activate_venv}python {full_path_lib}/tests/test_model_bayesian_ridge_regressor.py', shell=True).returncode, 0)
        models_path = os.path.join(full_path_lib, 'test_template_num-models')
        if os.path.exists(models_path):
            shutil.rmtree(models_path)
            os.makedirs(models_path)

    def test24_test_model_dense_regressor(self):
        '''Launches tests of file model_dense_regressor.py'''
        self.assertEqual(subprocess.run(f'{activate_venv}python {full_path_lib}/tests/test_model_dense_regressor.py', shell=True).returncode, 0)
        models_path = os.path.join(full_path_lib, 'test_template_num-models')
        if os.path.exists(models_path):
            shutil.rmtree(models_path)
            os.makedirs(models_path)

    def test25_test_model_elasticnet_regressor(self):
        '''Launches tests of file model_elasticnet_regressor.py'''
        self.assertEqual(subprocess.run(f'{activate_venv}python {full_path_lib}/tests/test_model_elasticnet_regressor.py', shell=True).returncode, 0)
        models_path = os.path.join(full_path_lib, 'test_template_num-models')
        if os.path.exists(models_path):
            shutil.rmtree(models_path)
            os.makedirs(models_path)

    def test26_test_model_gbt_regressor(self):
        '''Launches tests of file model_gbt_regressor.py'''
        self.assertEqual(subprocess.run(f'{activate_venv}python {full_path_lib}/tests/test_model_gbt_regressor.py', shell=True).returncode, 0)
        models_path = os.path.join(full_path_lib, 'test_template_num-models')
        if os.path.exists(models_path):
            shutil.rmtree(models_path)
            os.makedirs(models_path)

    def test27_test_model_kernel_ridge_regressor(self):
        '''Launches tests of file model_kernel_ridge_regressor.py'''
        self.assertEqual(subprocess.run(f'{activate_venv}python {full_path_lib}/tests/test_model_kernel_ridge_regressor.py', shell=True).returncode, 0)
        models_path = os.path.join(full_path_lib, 'test_template_num-models')
        if os.path.exists(models_path):
            shutil.rmtree(models_path)
            os.makedirs(models_path)

    def test28_test_model_knn_regressor(self):
        '''Launches tests of file model_knn_regressor.py'''
        self.assertEqual(subprocess.run(f'{activate_venv}python {full_path_lib}/tests/test_model_knn_regressor.py', shell=True).returncode, 0)
        models_path = os.path.join(full_path_lib, 'test_template_num-models')
        if os.path.exists(models_path):
            shutil.rmtree(models_path)
            os.makedirs(models_path)

    def test29_test_model_lgbm_regressor(self):
        '''Launches tests of file model_lgbm_regressor.py'''
        self.assertEqual(subprocess.run(f'{activate_venv}python {full_path_lib}/tests/test_model_lgbm_regressor.py', shell=True).returncode, 0)
        models_path = os.path.join(full_path_lib, 'test_template_num-models')
        if os.path.exists(models_path):
            shutil.rmtree(models_path)
            os.makedirs(models_path)

    def test30_test_model_pls_regressor(self):
        '''Launches tests of file model_pls_regressor.py'''
        self.assertEqual(subprocess.run(f'{activate_venv}python {full_path_lib}/tests/test_model_pls_regressor.py', shell=True).returncode, 0)
        models_path = os.path.join(full_path_lib, 'test_template_num-models')
        if os.path.exists(models_path):
            shutil.rmtree(models_path)
            os.makedirs(models_path)

    def test31_test_model_rf_regressor(self):
        '''Launches tests of file model_rf_regressor.py'''
        self.assertEqual(subprocess.run(f'{activate_venv}python {full_path_lib}/tests/test_model_rf_regressor.py', shell=True).returncode, 0)
        models_path = os.path.join(full_path_lib, 'test_template_num-models')
        if os.path.exists(models_path):
            shutil.rmtree(models_path)
            os.makedirs(models_path)

    def test32_test_model_sgd_regressor(self):
        '''Launches tests of file model_sgd_regressor.py'''
        self.assertEqual(subprocess.run(f'{activate_venv}python {full_path_lib}/tests/test_model_sgd_regressor.py', shell=True).returncode, 0)
        models_path = os.path.join(full_path_lib, 'test_template_num-models')
        if os.path.exists(models_path):
            shutil.rmtree(models_path)
            os.makedirs(models_path)

    def test33_test_model_svr_regressor(self):
        '''Launches tests of file model_svr_regressor.py'''
        self.assertEqual(subprocess.run(f'{activate_venv}python {full_path_lib}/tests/test_model_svr_regressor.py', shell=True).returncode, 0)
        models_path = os.path.join(full_path_lib, 'test_template_num-models')
        if os.path.exists(models_path):
            shutil.rmtree(models_path)
            os.makedirs(models_path)

    def test34_test_model_xgboost_regressor(self):
        '''Launches tests of file model_xgboost_regressor.py'''
        self.assertEqual(subprocess.run(f'{activate_venv}python {full_path_lib}/tests/test_model_xgboost_regressor.py', shell=True).returncode, 0)
        models_path = os.path.join(full_path_lib, 'test_template_num-models')
        if os.path.exists(models_path):
            shutil.rmtree(models_path)
            os.makedirs(models_path)

<<<<<<< HEAD
    def test35_test_model_aggregation_classifier(self):
        '''Launches tests of file model_aggregation_classifier.py'''
        self.assertEqual(subprocess.run(f'{activate_venv}python {full_path_lib}/tests/test_model_aggregation_classifier.py', shell=True).returncode, 0)
        models_path = os.path.join(full_path_lib, 'test_template_nlp-models')
        if os.path.exists(models_path):
            shutil.rmtree(models_path)
            os.makedirs(models_path)

    def test36_test_model_aggregation_regressor(self):
        '''Launches tests of file model_aggregation_regressor.py'''
        self.assertEqual(subprocess.run(f'{activate_venv}python {full_path_lib}/tests/test_model_aggregation_regressor.py', shell=True).returncode, 0)
        models_path = os.path.join(full_path_lib, 'test_template_nlp-models')
        if os.path.exists(models_path):
            shutil.rmtree(models_path)
            os.makedirs(models_path)
=======
    def test35_test_model_explainer(self):
        '''Launches tests of file model_explainer.py'''
        self.assertEqual(subprocess.run(f'{activate_venv}python {full_path_lib}/tests/test_model_explainer.py', shell=True).returncode, 0)

>>>>>>> dcb36d4e

if __name__ == '__main__':
    # Retrieve pip params
    # Based on https://stackoverflow.com/questions/1029891/python-unittest-is-there-a-way-to-pass-command-line-options-to-the-app
    # and https://stackoverflow.com/questions/11380413/python-unittest-passing-arguments
    parser = argparse.ArgumentParser()
    parser.add_argument('--pip_trusted_host', default=None, help="PIP trusted-host argument to be used.")
    parser.add_argument('--pip_index_url', default=None, help="PIP index-url argument to be used.")
    parser.add_argument('unittest_args', nargs='*', help="Optional unitest args")
    args = parser.parse_args()
    Case1_Env.pip_trusted_host = args.pip_trusted_host
    Case1_Env.pip_index_url = args.pip_index_url
    sys.argv[1:] = args.unittest_args

    # Change directory to script directory parent
    abspath = os.path.abspath(__file__)
    dname = os.path.dirname(abspath)
    parentname = str(Path(dname).parent)
    os.chdir(parentname)

    # Manage venv
    full_path_lib = os.path.abspath(os.path.join(os.getcwd(), 'test_template_num'))
    if os.name == 'nt':
        is_windows = True
        # Windows: activate the virtual environment & continue with the other processes
        activate_venv = f"cd {full_path_lib}/venv_test_template_num/Scripts & activate & cd ../../ & "
    else:
        is_windows = False
        # UNIX : We can't use "source" so we directly call python/pip from the bin of the virtual environment
        activate_venv = f"{full_path_lib}/venv_test_template_num/bin/"

    # Start tests
    unittest.main()<|MERGE_RESOLUTION|>--- conflicted
+++ resolved
@@ -362,8 +362,11 @@
             shutil.rmtree(models_path)
             os.makedirs(models_path)
 
-<<<<<<< HEAD
-    def test35_test_model_aggregation_classifier(self):
+    def test35_test_model_explainer(self):
+        '''Launches tests of file model_explainer.py'''
+        self.assertEqual(subprocess.run(f'{activate_venv}python {full_path_lib}/tests/test_model_explainer.py', shell=True).returncode, 0)
+
+    def test36_test_model_aggregation_classifier(self):
         '''Launches tests of file model_aggregation_classifier.py'''
         self.assertEqual(subprocess.run(f'{activate_venv}python {full_path_lib}/tests/test_model_aggregation_classifier.py', shell=True).returncode, 0)
         models_path = os.path.join(full_path_lib, 'test_template_nlp-models')
@@ -371,20 +374,13 @@
             shutil.rmtree(models_path)
             os.makedirs(models_path)
 
-    def test36_test_model_aggregation_regressor(self):
+    def test37_test_model_aggregation_regressor(self):
         '''Launches tests of file model_aggregation_regressor.py'''
         self.assertEqual(subprocess.run(f'{activate_venv}python {full_path_lib}/tests/test_model_aggregation_regressor.py', shell=True).returncode, 0)
         models_path = os.path.join(full_path_lib, 'test_template_nlp-models')
         if os.path.exists(models_path):
             shutil.rmtree(models_path)
             os.makedirs(models_path)
-=======
-    def test35_test_model_explainer(self):
-        '''Launches tests of file model_explainer.py'''
-        self.assertEqual(subprocess.run(f'{activate_venv}python {full_path_lib}/tests/test_model_explainer.py', shell=True).returncode, 0)
-
->>>>>>> dcb36d4e
-
 if __name__ == '__main__':
     # Retrieve pip params
     # Based on https://stackoverflow.com/questions/1029891/python-unittest-is-there-a-way-to-pass-command-line-options-to-the-app
