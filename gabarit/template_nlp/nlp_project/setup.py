--- conflicted
+++ resolved
@@ -64,11 +64,8 @@
     ],
     extras_require={
         "tensorflow": ["tensorflow==2.10.0"],
-<<<<<<< HEAD
-=======
-        "torch": ["torch==1.8.1+cpu", "transformers==4.3.2", "pytorch_lightning==1.1.8"],  # If GPU with cuda 11.1 : replace +cpu by +cu111
+        "torch": ["torch==1.12.1", "transformers==4.23.0"],  # If GPU, needs pip install torch==1.12.1 --extra-index-url https://download.pytorch.org/whl/cu116
         "explicability": ['lime>=0.2,<1.0'],
->>>>>>> 6ff5b266
     }
-    # pip install {{package_name}} || pip install {{package_name}}[tensorflow]
+    # pip install {{package_name}} || pip install {{package_name}}[tensorflow] || etc.
 )