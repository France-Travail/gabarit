#!/usr/bin/env python3
# Copyright (C) <2018-2022>  <Agence Data Services, DSI Pôle Emploi>
#
# This program is free software: you can redistribute it and/or modify
# it under the terms of the GNU Affero General Public License as
# published by the Free Software Foundation, either version 3 of the
# License, or (at your option) any later version.
#
# This program is distributed in the hope that it will be useful,
# but WITHOUT ANY WARRANTY; without even the implied warranty of
# MERCHANTABILITY or FITNESS FOR A PARTICULAR PURPOSE.  See the
# GNU Affero General Public License for more details.
#
# You should have received a copy of the GNU Affero General Public License
# along with this program.  If not, see <https://www.gnu.org/licenses/>.

# Libs unittest
import unittest
from unittest.mock import Mock
from unittest.mock import patch

# Utils libs
import os
import json
import time
import shutil
import pickle
import numpy as np
import pandas as pd

from {{package_name}} import utils
from {{package_name}}.models_training.model_huggingface import ModelHuggingFace

# Disable logging
import logging
logging.disable(logging.CRITICAL)


def remove_dir(path):
    if os.path.isdir(path): shutil.rmtree(path)


class ModelHuggingFaceTests(unittest.TestCase):
    '''Main class to test model_huggingface'''

    @unittest.skip("TEMP")
    def test01_model_huggingface_init(self):
        '''Test of the initialization of {{package_name}}.models_training.model_huggingface.ModelHuggingFace'''

        model_dir = os.path.join(os.getcwd(), 'model_test_123456789')
        remove_dir(model_dir)

        # Init., test all parameters
        model = ModelHuggingFace(model_dir=model_dir)
        self.assertEqual(model.model_dir, model_dir)
        self.assertTrue(os.path.isdir(model_dir))
        self.assertEqual(model.model, None)
        # We test display_if_gpu_activated and _is_gpu_activated just by calling them
        self.assertTrue(type(model._is_gpu_activated()) == bool)
        model.display_if_gpu_activated()
        remove_dir(model_dir)

        #
        model = ModelHuggingFace(model_dir=model_dir, batch_size=8)
        self.assertEqual(model.batch_size, 8)
        remove_dir(model_dir)

        #
        model = ModelHuggingFace(model_dir=model_dir, epochs=42)
        self.assertEqual(model.epochs, 42)
        remove_dir(model_dir)

        #
        model = ModelHuggingFace(model_dir=model_dir, validation_split=0.3)
        self.assertEqual(model.validation_split, 0.3)
        remove_dir(model_dir)

        #
        model = ModelHuggingFace(model_dir=model_dir, transformer_name='toto')
        self.assertEqual(model.transformer_name, 'toto')
        remove_dir(model_dir)

        # transformer_params must accept anything !
        model = ModelHuggingFace(model_dir=model_dir, transformer_params={'toto': 5})
        self.assertEqual(model.transformer_params, {'toto': 5})
        remove_dir(model_dir)

    @unittest.skip("TEMP")
    def test02_model_huggingface_fit(self):
        '''Test of the method fit of {{package_name}}.models_training.model_huggingface.ModelHuggingFace'''
        # /!\ We test with model_embedding_lstm /!\

        model_dir = os.path.join(os.getcwd(), 'model_test_123456789')
        remove_dir(model_dir)

        # Set vars
        x_train = np.array(["ceci est un test", "pas cela", "cela non plus", "ici test", "là, rien!"] * 100)
        x_valid = np.array(["cela est un test", "ni cela", "non plus", "ici test", "là, rien de rien!"] * 100)
        y_train_mono = np.array([0, 1, 0, 1, 2] * 100)
        y_valid_mono = y_train_mono.copy()
        y_valid_mono_missing = y_train_mono.copy()
        y_valid_mono_missing[y_valid_mono_missing == 2] = 0
        y_train_multi = pd.DataFrame({'test1': [0, 0, 0, 1, 0] * 100, 'test2': [1, 0, 0, 0, 0] * 100, 'test3': [0, 0, 0, 1, 0] * 100})
        y_valid_multi = y_train_multi.copy()
        cols = ['test1', 'test2', 'test3']

        # Mono-label
        model = ModelHuggingFace(model_dir=model_dir, batch_size=8, epochs=2, multi_label=False)
        self.assertFalse(model.trained)
        self.assertEqual(model.nb_fit, 0)
        model.fit(x_train, y_train_mono, x_valid=None, y_valid=None, with_shuffle=True)
        self.assertTrue(model.trained)
        self.assertEqual(model.nb_fit, 1)
        self.assertEqual(sorted(model.list_classes), [0, 1, 2])
        self.assertTrue(os.path.exists(os.path.join(model.model_dir, 'pytorch_model.bin')))
        remove_dir(model_dir)

        #
        model = ModelHuggingFace(model_dir=model_dir, batch_size=8, epochs=2, multi_label=False)
        self.assertFalse(model.trained)
        self.assertEqual(model.nb_fit, 0)
        model.fit(x_train, y_train_mono, x_valid=x_valid, y_valid=y_valid_mono, with_shuffle=True)
        self.assertTrue(model.trained)
        self.assertEqual(model.nb_fit, 1)
        self.assertEqual(sorted(model.list_classes), [0, 1, 2])
        self.assertTrue(os.path.exists(os.path.join(model.model_dir, 'pytorch_model.bin')))
        remove_dir(model_dir)

        #
        model = ModelHuggingFace(model_dir=model_dir, batch_size=8, epochs=2, multi_label=False)
        self.assertFalse(model.trained)
        self.assertEqual(model.nb_fit, 0)
        model.fit(x_train, y_train_mono, x_valid=x_valid, y_valid=y_valid_mono, with_shuffle=False)
        self.assertTrue(model.trained)
        self.assertEqual(model.nb_fit, 1)
        self.assertEqual(sorted(model.list_classes), [0, 1, 2])
        self.assertTrue(os.path.exists(os.path.join(model.model_dir, 'pytorch_model.bin')))
        remove_dir(model_dir)

        # Validation with y_train & y_valid of shape 2
        model = ModelHuggingFace(model_dir=model_dir, batch_size=8, epochs=2, multi_label=False)
        self.assertFalse(model.trained)
        self.assertEqual(model.nb_fit, 0)
        model.fit(x_train, np.expand_dims(y_train_mono, 1), x_valid=x_valid, y_valid=np.expand_dims(y_valid_mono, 1), with_shuffle=True)
        self.assertTrue(model.trained)
        self.assertEqual(model.nb_fit, 1)
        self.assertEqual(sorted(model.list_classes), [0, 1, 2])
        self.assertTrue(os.path.exists(os.path.join(model.model_dir, 'pytorch_model.bin')))
        remove_dir(model_dir)

        # Missing targets in y_valid
        model = ModelHuggingFace(model_dir=model_dir, batch_size=8, epochs=2, multi_label=False)
        self.assertFalse(model.trained)
        self.assertEqual(model.nb_fit, 0)
        model.fit(x_train, y_train_mono, x_valid=x_valid, y_valid=y_valid_mono_missing, with_shuffle=True)
        self.assertTrue(model.trained)
        self.assertEqual(model.nb_fit, 1)
        self.assertEqual(sorted(model.list_classes), [0, 1, 2])
        self.assertTrue(os.path.exists(os.path.join(model.model_dir, 'pytorch_model.bin')))
        remove_dir(model_dir)

        # Multi-labels
        model = ModelHuggingFace(model_dir=model_dir, batch_size=8, epochs=2, multi_label=False)
        self.assertFalse(model.trained)
        self.assertEqual(model.nb_fit, 0)
        model.fit(x_train, y_train_multi, x_valid=None, y_valid=None, with_shuffle=True)
        self.assertTrue(model.trained)
        self.assertEqual(model.nb_fit, 1)
        self.assertEqual(sorted(model.list_classes), ['test1', 'test2', 'test3'])
        self.assertTrue(os.path.exists(os.path.join(model.model_dir, 'pytorch_model.bin')))
        remove_dir(model_dir)

        #
        model = ModelHuggingFace(model_dir=model_dir, batch_size=8, epochs=2, multi_label=False)
        self.assertFalse(model.trained)
        self.assertEqual(model.nb_fit, 0)
        model.fit(x_train, y_train_multi, x_valid=x_valid, y_valid=y_valid_multi, with_shuffle=True)
        self.assertTrue(model.trained)
        self.assertEqual(model.nb_fit, 1)
        self.assertEqual(sorted(model.list_classes), ['test1', 'test2', 'test3'])
        self.assertTrue(os.path.exists(os.path.join(model.model_dir, 'pytorch_model.bin')))
        remove_dir(model_dir)

        #
        model = ModelHuggingFace(model_dir=model_dir, batch_size=8, epochs=2, multi_label=False)
        self.assertFalse(model.trained)
        self.assertEqual(model.nb_fit, 0)
        model.fit(x_train, y_train_multi, x_valid=x_valid, y_valid=y_valid_multi, with_shuffle=False)
        self.assertTrue(model.trained)
        self.assertEqual(model.nb_fit, 1)
        self.assertEqual(sorted(model.list_classes), ['test1', 'test2', 'test3'])
        self.assertTrue(os.path.exists(os.path.join(model.model_dir, 'pytorch_model.bin')))
        remove_dir(model_dir)


        ###########
        # Test continue training

        # Test mono-label nominal case
        model = ModelHuggingFace(model_dir=model_dir, batch_size=8, epochs=2, multi_label=False)
        self.assertFalse(model.trained)
        self.assertEqual(model.nb_fit, 0)
        model.fit(x_train, y_train_mono, x_valid=None, y_valid=None, with_shuffle=True)
        model.save()
        self.assertTrue(model.trained)
        self.assertEqual(model.nb_fit, 1)
        self.assertTrue(os.path.exists(os.path.join(model.model_dir, 'pytorch_model.bin')))
        self.assertTrue(os.path.exists(os.path.join(model.model_dir, 'configurations.json')))
        # Second fit
        y_train_different_order = np.array([1, 0, 0, 1, 2] * 100)
        model.fit(x_train[:50], y_train_different_order[:50], x_valid=None, y_valid=None, with_shuffle=True)
        # We do not save on purpose
        self.assertTrue(model.trained)
        self.assertEqual(model.nb_fit, 2)
        self.assertTrue(os.path.exists(os.path.join(model.model_dir, 'pytorch_model.bin')))
        self.assertTrue(os.path.exists(os.path.join(model.model_dir, 'configurations_fit_1.json')))
        model_dir_2 = model.model_dir
        self.assertNotEqual(model_dir, model_dir_2)
        # third fit
        model.fit(x_train[50:], y_train_mono[50:], x_valid=None, y_valid=None, with_shuffle=True)
        model.save()
        self.assertTrue(model.trained)
        self.assertEqual(model.nb_fit, 3)
        self.assertTrue(os.path.exists(os.path.join(model.model_dir, 'pytorch_model.bin')))
        self.assertTrue(os.path.exists(os.path.join(model.model_dir, 'configurations.json')))
        self.assertTrue(os.path.exists(os.path.join(model.model_dir, 'configurations_fit_1.json')))
        self.assertFalse(os.path.exists(os.path.join(model.model_dir, 'configurations_fit_2.json')))
        model_dir_3 = model.model_dir
        self.assertNotEqual(model_dir_2, model_dir_3)
        # Fourth fit
        model.fit(x_train[50:], y_train_mono[50:], x_valid=None, y_valid=None, with_shuffle=True)
        model.save()
        self.assertTrue(model.trained)
        self.assertEqual(model.nb_fit, 4)
        self.assertTrue(os.path.exists(os.path.join(model.model_dir, 'pytorch_model.bin')))
        self.assertTrue(os.path.exists(os.path.join(model.model_dir, 'configurations.json')))
        self.assertTrue(os.path.exists(os.path.join(model.model_dir, 'configurations_fit_1.json')))
        self.assertFalse(os.path.exists(os.path.join(model.model_dir, 'configurations_fit_2.json')))
        self.assertTrue(os.path.exists(os.path.join(model.model_dir, 'configurations_fit_3.json')))
        model_dir_4 = model.model_dir
        self.assertNotEqual(model_dir_3, model_dir_4)
        remove_dir(model_dir)
        remove_dir(model_dir_2)
        remove_dir(model_dir_3)
        remove_dir(model_dir_4)

        # Test data errors mono-label
        model = ModelHuggingFace(model_dir=model_dir, batch_size=8, epochs=2, multi_label=False)
        self.assertFalse(model.trained)
        self.assertEqual(model.nb_fit, 0)
        model.fit(x_train, y_train_mono, x_valid=None, y_valid=None, with_shuffle=True)
        model.save()
        self.assertTrue(model.trained)
        self.assertEqual(model.nb_fit, 1)
        self.assertTrue(os.path.exists(os.path.join(model.model_dir, 'pytorch_model.bin')))
        self.assertTrue(os.path.exists(os.path.join(model.model_dir, 'configurations.json')))
        # Second fit
        y_train_mono_fake = np.array([3, 1, 0, 1, 2] * 100)
        with self.assertRaises(AssertionError):
            model.fit(x_train[:50], y_train_mono_fake[:50], x_valid=None, y_valid=None, with_shuffle=True)
        remove_dir(model_dir)

        # Test multi-labels nominal case
        model = ModelHuggingFace(model_dir=model_dir, batch_size=8, epochs=2, multi_label=False)
        self.assertFalse(model.trained)
        self.assertEqual(model.nb_fit, 0)
        model.fit(x_train, y_train_multi, x_valid=None, y_valid=None, with_shuffle=True)
        model.save()
        self.assertTrue(model.trained)
        self.assertEqual(model.nb_fit, 1)
        self.assertTrue(os.path.exists(os.path.join(model.model_dir, 'pytorch_model.bin')))
        self.assertTrue(os.path.exists(os.path.join(model.model_dir, 'configurations.json')))
        # Second fit
        model.fit(x_train[:50], y_train_multi[:50], x_valid=None, y_valid=None, with_shuffle=True)
        # We do not save on purpose
        self.assertTrue(model.trained)
        self.assertEqual(model.nb_fit, 2)
        self.assertTrue(os.path.exists(os.path.join(model.model_dir, 'pytorch_model.bin')))
        self.assertTrue(os.path.exists(os.path.join(model.model_dir, 'configurations_fit_1.json')))
        model_dir_2 = model.model_dir
        self.assertNotEqual(model_dir, model_dir_2)
        # third fit
        model.fit(x_train[50:], y_train_multi[50:], x_valid=None, y_valid=None, with_shuffle=True)
        model.save()
        self.assertTrue(model.trained)
        self.assertEqual(model.nb_fit, 3)
        self.assertTrue(os.path.exists(os.path.join(model.model_dir, 'pytorch_model.bin')))
        self.assertTrue(os.path.exists(os.path.join(model.model_dir, 'configurations.json')))
        self.assertTrue(os.path.exists(os.path.join(model.model_dir, 'configurations_fit_1.json')))
        model_dir_3 = model.model_dir
        self.assertNotEqual(model_dir_2, model_dir_3)
        # Fourth fit
        model.fit(x_train[50:], y_train_multi[50:], x_valid=None, y_valid=None, with_shuffle=True)
        model.save()
        self.assertTrue(model.trained)
        self.assertEqual(model.nb_fit, 4)
        self.assertTrue(os.path.exists(os.path.join(model.model_dir, 'pytorch_model.bin')))
        self.assertTrue(os.path.exists(os.path.join(model.model_dir, 'configurations.json')))
        self.assertTrue(os.path.exists(os.path.join(model.model_dir, 'configurations_fit_1.json')))
        self.assertFalse(os.path.exists(os.path.join(model.model_dir, 'configurations_fit_2.json')))
        self.assertTrue(os.path.exists(os.path.join(model.model_dir, 'configurations_fit_3.json')))
        model_dir_4 = model.model_dir
        self.assertNotEqual(model_dir_3, model_dir_4)
        remove_dir(model_dir)
        remove_dir(model_dir_2)
        remove_dir(model_dir_3)
        remove_dir(model_dir_4)

        # Test data errors multi-labels
        model = ModelHuggingFace(model_dir=model_dir, batch_size=8, epochs=2, multi_label=False)
        self.assertFalse(model.trained)
        self.assertEqual(model.nb_fit, 0)
        model.fit(x_train, y_train_multi, x_valid=None, y_valid=None, with_shuffle=True)
        model.save()
        self.assertTrue(model.trained)
        self.assertEqual(model.nb_fit, 1)
        self.assertTrue(os.path.exists(os.path.join(model.model_dir, 'pytorch_model.bin')))
        self.assertTrue(os.path.exists(os.path.join(model.model_dir, 'configurations.json')))
        # Second fit
        y_train_multi_fake = pd.DataFrame({'test3': [0, 0, 0, 1, 0] * 100, 'test2': [1, 0, 0, 0, 0] * 100, 'test1': [0, 0, 0, 1, 0] * 100})
        with self.assertRaises(AssertionError):
            model.fit(x_train[:50], y_train_multi_fake[:50], x_valid=None, y_valid=None, with_shuffle=True)
        remove_dir(model_dir)
    
    @unittest.skip("TEMP")
    def test03_model_huggingface_predict(self):
        '''Test of the method predict of {{package_name}}.models_training.model_huggingface.ModelHuggingFace'''

        model_dir = os.path.join(os.getcwd(), 'model_test_123456789')
        remove_dir(model_dir)

        # Set vars
        x_train = np.array(["ceci est un test", "pas cela", "cela non plus", "ici test", "là, rien!"] * 100)
        x_valid = np.array(["cela est un test", "ni cela", "non plus", "ici test", "là, rien de rien!"] * 100)
        y_train_mono = np.array([0, 1, 0, 1, 2] * 100)
        y_valid_mono = y_train_mono.copy()
        y_train_multi = pd.DataFrame({'test1': [0, 0, 0, 1, 0] * 100, 'test2': [1, 0, 0, 0, 0] * 100, 'test3': [0, 0, 0, 1, 0] * 100})
        y_valid_multi = y_train_multi.copy()
        cols = ['test1', 'test2', 'test3']

        # Mono-label
        model = ModelHuggingFace(model_dir=model_dir, batch_size=8, epochs=2, multi_label=False)
        model.fit(x_train, y_train_mono)
        preds = model.predict(x_train, return_proba=False)
        self.assertEqual(preds.shape, (len(x_train),))
        preds = model.predict('test', return_proba=False)
        self.assertEqual(preds, model.predict(['test'], return_proba=False)[0])
        proba = model.predict(x_train, return_proba=True)
        self.assertEqual(proba.shape, (len(x_train), 3))
        proba = model.predict('test', return_proba=True)
        self.assertEqual([elem for elem in proba], [elem for elem in model.predict(['test'], return_proba=True)[0]])
        remove_dir(model_dir)

        # Multi-labels
        model = ModelHuggingFace(model_dir=model_dir, batch_size=8, epochs=2, multi_label=True)
        model.fit(x_train, y_train_multi)
        preds = model.predict(x_train, return_proba=False)
        self.assertEqual(preds.shape, (len(x_train), len(cols)))
        preds = model.predict('test', return_proba=False)
        self.assertEqual([elem for elem in preds], [elem for elem in model.predict(['test'], return_proba=False)[0]])
        proba = model.predict(x_train, return_proba=True)
        self.assertEqual(proba.shape, (len(x_train), len(cols)))
        proba = model.predict('test', return_proba=True)
        self.assertEqual([elem for elem in proba], [elem for elem in model.predict(['test'], return_proba=True)[0]])
        remove_dir(model_dir)

        # Model needs to be fitted
        with self.assertRaises(AttributeError):
            model = ModelHuggingFace(model_dir=model_dir, batch_size=8, epochs=2, multi_label=False)
            model.predict('test')
        remove_dir(model_dir)

<<<<<<< HEAD
    @unittest.skip("TEMP")    
=======

    @unittest.skip("TEMP")
>>>>>>> 0c3a8bea
    def test04_model_huggingface_save(self):
        '''Test of the method save of {{package_name}}.models_training.model_huggingface.ModelHuggingFace'''

        model_dir = os.path.join(os.getcwd(), 'model_test_123456789')
        remove_dir(model_dir)

        # Nominal case
        model = ModelHuggingFace(model_dir=model_dir, batch_size=8, epochs=2, multi_label=False)
        model.save(json_data={'test': 8})
        self.assertTrue(os.path.exists(os.path.join(model.model_dir, 'configurations.json')))
        # self.assertTrue(os.path.exists(os.path.join(model.model_dir, 'pytorch_model.bin'))) -> no model trained
        self.assertTrue(os.path.exists(os.path.join(model.model_dir, 'model_huggingface.pkl')))
        with open(os.path.join(model.model_dir, 'configurations.json'), 'r', encoding='{{default_encoding}}') as f:
            configs = json.load(f)
        self.assertEqual(configs['test'], 8)
        self.assertTrue('package_version' in configs.keys())
        self.assertEqual(configs['package_version'], utils.get_package_version())
        self.assertTrue('model_name' in configs.keys())
        self.assertTrue('model_dir' in configs.keys())
        self.assertTrue('trained' in configs.keys())
        self.assertTrue('nb_fit' in configs.keys())
        self.assertTrue('list_classes' in configs.keys())
        self.assertTrue('dict_classes' in configs.keys())
        self.assertTrue('x_col' in configs.keys())
        self.assertTrue('y_col' in configs.keys())
        self.assertTrue('multi_label' in configs.keys())
        self.assertTrue('level_save' in configs.keys())
        self.assertTrue('librairie' in configs.keys())
        self.assertEqual(configs['librairie'], 'huggingface')
        self.assertTrue('batch_size' in configs.keys())
        self.assertTrue('epochs' in configs.keys())
        self.assertTrue('validation_split' in configs.keys())
        self.assertTrue('transformer_name' in configs.keys())
        self.assertTrue('trainer_params' in configs.keys())
        self.assertTrue('_get_model' in configs.keys())

        # Use custom_objects containing a "partial" function
        model = ModelHuggingFace(model_dir=model_dir, batch_size=8, epochs=2, multi_label=False)
        model.save(json_data={'test': 8})
        self.assertTrue(os.path.exists(os.path.join(model.model_dir, 'configurations.json')))
        # self.assertTrue(os.path.exists(os.path.join(model.model_dir, 'pytorch_model.bin'))) -> no model trained
        self.assertTrue(os.path.exists(os.path.join(model.model_dir, 'model_huggingface.pkl')))
        with open(os.path.join(model.model_dir, 'configurations.json'), 'r', encoding='{{default_encoding}}') as f:
            configs = json.load(f)
        self.assertEqual(configs['test'], 8)
        self.assertTrue('package_version' in configs.keys())
        self.assertEqual(configs['package_version'], utils.get_package_version())
        self.assertTrue('model_name' in configs.keys())
        self.assertTrue('model_dir' in configs.keys())
        self.assertTrue('trained' in configs.keys())
        self.assertTrue('nb_fit' in configs.keys())
        self.assertTrue('list_classes' in configs.keys())
        self.assertTrue('dict_classes' in configs.keys())
        self.assertTrue('x_col' in configs.keys())
        self.assertTrue('y_col' in configs.keys())
        self.assertTrue('multi_label' in configs.keys())
        self.assertTrue('level_save' in configs.keys())
        self.assertTrue('librairie' in configs.keys())
        self.assertEqual(configs['librairie'], 'huggingface')
        self.assertTrue('batch_size' in configs.keys())
        self.assertTrue('epochs' in configs.keys())
        self.assertTrue('validation_split' in configs.keys())
        self.assertTrue('transformer_name' in configs.keys())
        self.assertTrue('trainer_params' in configs.keys())
        self.assertTrue('_get_model' in configs.keys())

        # Clean
        remove_dir(model_dir)

    
    def test05_model_huggingface_reload_model(self):
        '''Test of the method reload_model of {{package_name}}.models_training.model_huggingface.ModelHuggingFace'''

        model_dir = os.path.join(os.getcwd(), 'model_test_123456789')
        remove_dir(model_dir)

        # Set vars
        x_train = np.array(["ceci est un test", "pas cela", "cela non plus", "ici test", "là, rien!"] * 100)
        x_valid = np.array(["cela est un test", "ni cela", "non plus", "ici test", "là, rien de rien!"] * 100)
        y_train_mono = np.array([0, 1, 0, 1, 2] * 100)
        y_valid_mono = y_train_mono.copy()
        y_train_multi = pd.DataFrame({'test1': [0, 0, 0, 1, 0] * 100, 'test2': [1, 0, 0, 0, 0] * 100, 'test3': [0, 0, 0, 1, 0] * 100})
        y_valid_multi = y_train_multi.copy()
        cols = ['test1', 'test2', 'test3']

        model = ModelHuggingFace(model_dir=model_dir, batch_size=8, epochs=2, multi_label=False)
        model.fit(x_train, y_train_mono)
        probs = model.predict_proba(['test', 'toto', 'titi'])
        model.save()

        # Reload keras
        model.reload_model(model.model_dir)
        self.assertEqual([list(_) for _ in probs], [list(_) for _ in model.predict_proba(['test', 'toto', 'titi'])])
       
        remove_dir(model_dir)


# Perform tests
if __name__ == '__main__':
    # Start tests
    unittest.main()<|MERGE_RESOLUTION|>--- conflicted
+++ resolved
@@ -43,7 +43,7 @@
 class ModelHuggingFaceTests(unittest.TestCase):
     '''Main class to test model_huggingface'''
 
-    @unittest.skip("TEMP")
+    
     def test01_model_huggingface_init(self):
         '''Test of the initialization of {{package_name}}.models_training.model_huggingface.ModelHuggingFace'''
 
@@ -85,7 +85,7 @@
         self.assertEqual(model.transformer_params, {'toto': 5})
         remove_dir(model_dir)
 
-    @unittest.skip("TEMP")
+    
     def test02_model_huggingface_fit(self):
         '''Test of the method fit of {{package_name}}.models_training.model_huggingface.ModelHuggingFace'''
         # /!\ We test with model_embedding_lstm /!\
@@ -322,7 +322,7 @@
             model.fit(x_train[:50], y_train_multi_fake[:50], x_valid=None, y_valid=None, with_shuffle=True)
         remove_dir(model_dir)
     
-    @unittest.skip("TEMP")
+    
     def test03_model_huggingface_predict(self):
         '''Test of the method predict of {{package_name}}.models_training.model_huggingface.ModelHuggingFace'''
 
@@ -370,12 +370,7 @@
             model.predict('test')
         remove_dir(model_dir)
 
-<<<<<<< HEAD
-    @unittest.skip("TEMP")    
-=======
-
-    @unittest.skip("TEMP")
->>>>>>> 0c3a8bea
+        
     def test04_model_huggingface_save(self):
         '''Test of the method save of {{package_name}}.models_training.model_huggingface.ModelHuggingFace'''
 
