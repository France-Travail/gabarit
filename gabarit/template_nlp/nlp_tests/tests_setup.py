#!/usr/bin/env python3
# Launches all the initialization tests of the template
# Copyright (C) <2018-2022>  <Agence Data Services, DSI Pôle Emploi>
#
# This program is free software: you can redistribute it and/or modify
# it under the terms of the GNU Affero General Public License as
# published by the Free Software Foundation, either version 3 of the
# License, or (at your option) any later version.
#
# This program is distributed in the hope that it will be useful,
# but WITHOUT ANY WARRANTY; without even the implied warranty of
# MERCHANTABILITY or FITNESS FOR A PARTICULAR PURPOSE.  See the
# GNU Affero General Public License for more details.
#
# You should have received a copy of the GNU Affero General Public License
# along with this program.  If not, see <https://www.gnu.org/licenses/>.

# Libs unittest
import unittest
from unittest.mock import Mock
from unittest.mock import patch

# utils libs
import os
import sys
import shutil
import argparse
import subprocess
from pathlib import Path


class Case1_Env(unittest.TestCase):
    '''Main class to test environnement creation'''
    pip_trusted_host = None
    pip_index_url = None

    def test01_GenerateProject(self):
        '''Checks a project generation'''
        print("Project generation")
        # First remove any old folder
        if os.path.exists(full_path_lib):
            shutil.rmtree(full_path_lib)
        # Generate project and test it
        gen_project = f"generate_nlp_project -n test_template_nlp -p {full_path_lib}"
        self.assertEqual(subprocess.run(gen_project, shell=True).returncode, 0)
        self.assertTrue(os.path.exists(full_path_lib))
        self.assertTrue(os.path.exists(os.path.join(full_path_lib, 'setup.py')))

    def test02_GenerateVenv(self):
        '''Checks a venv creation'''
        print("Virtual env generation")
        # Generate venv and test it
        gen_venv = f"python -m venv {full_path_lib}/venv_test_template_nlp"
        self.assertEqual(subprocess.run(gen_venv, shell=True).returncode, 0)
        self.assertTrue(os.path.exists(os.path.join(full_path_lib, 'venv_test_template_nlp')))

    def test03_InstallTemplate(self):
        '''Checks the installation of the template'''
        print("Project installation")
        # Install project and test it
        # Get upgrade & requirements command lines
        upgrade_pip = f"{activate_venv}pip install --upgrade pip"
        install_requirements = f"{activate_venv}pip install -r {full_path_lib}/requirements.txt"
        # Add PIP options
        if self.pip_trusted_host is not None:
            upgrade_pip += f" --trusted-host {self.pip_trusted_host}"
            install_requirements += f" --trusted-host {self.pip_trusted_host}"
        if self.pip_index_url is not None:
            upgrade_pip += f" --index-url {self.pip_index_url}"
            install_requirements += f" --index-url {self.pip_index_url}"
        # Get setup command line
        if is_windows:
            install_project = f"{activate_venv} cd {full_path_lib} & python setup.py develop"
        else:
            install_project = f"cd {full_path_lib} && {activate_venv}python setup.py develop"
        self.assertEqual(subprocess.run(upgrade_pip, shell=True).returncode, 0)
        self.assertEqual(subprocess.run(install_requirements, shell=True).returncode, 0)
        self.assertEqual(subprocess.run(install_project, shell=True).returncode, 0)

    def test04_DataExists(self):
        '''Copies the required datasets'''
        print("Copy of the datasets")
        # Copy datasets into the generated project
        if is_windows:
            # cf. https://stackoverflow.com/questions/4601161/copying-all-contents-of-folder-to-another-folder-using-batch-file
            copy_data = f"robocopy nlp_data {full_path_lib}/test_template_nlp-data /E"
            returncodes = [0, 1] # https://ss64.com/nt/robocopy-exit.html
        else:
            copy_data = f"cp nlp_data/* {full_path_lib}/test_template_nlp-data/"
            returncodes = [0]
        self.assertTrue(subprocess.run(copy_data, shell=True).returncode in returncodes)
        self.assertTrue(os.path.exists(os.path.join(full_path_lib, 'test_template_nlp-data', 'mono_class_mono_label.csv')))


class Case2_functionals_tests(unittest.TestCase):
    '''Main class to test functionals tests'''

    def test01_launchtests(self):
        '''Launches functional tests'''
        self.assertEqual(subprocess.run(f'{activate_venv}python {os.getcwd()}/nlp_tests/functional_tests.py', shell=True).returncode, 0)
        # Clear models
        models_path = os.path.join(full_path_lib, 'test_template_nlp-models')
        if os.path.exists(models_path):
            shutil.rmtree(models_path)
            os.makedirs(models_path)


class Case3_unit_tests(unittest.TestCase):
    '''Main class to test unit tests'''

    def test01_test_static_type(self):
        '''Launches mypy tests'''
        # https://realpython.com/python-type-checking/#static-type-checking
        self.assertEqual(subprocess.run(f'(cd {full_path_lib} && {activate_venv}python -m mypy --ignore-missing-imports --allow-redefinition --no-strict-optional -p test_template_nlp)', shell=True).returncode, 0)

    def test02_test_utils(self):
        '''Launches tests of file utils.py'''
        self.assertEqual(subprocess.run(f'{activate_venv}python {full_path_lib}/tests/test_utils.py', shell=True).returncode, 0)

    def test03_test_utils_models(self):
        '''Launches tests of file utils_models.py'''
        self.assertEqual(subprocess.run(f'{activate_venv}python {full_path_lib}/tests/test_utils_models.py', shell=True).returncode, 0)
        # Clear models
        models_path = os.path.join(full_path_lib, 'test_template_nlp-models')
        if os.path.exists(models_path):
            shutil.rmtree(models_path)
            os.makedirs(models_path)

    def test04_test_preprocess(self):
        '''Launches tests of file preprocess.py'''
        self.assertEqual(subprocess.run(f'{activate_venv}python {full_path_lib}/tests/test_preprocess.py', shell=True).returncode, 0)

    def test05_test_model_class(self):
        '''Launches tests of file model_class.py'''
        self.assertEqual(subprocess.run(f'{activate_venv}python {full_path_lib}/tests/test_model_class.py', shell=True).returncode, 0)
        models_path = os.path.join(full_path_lib, 'test_template_nlp-models')
        if os.path.exists(models_path):
            shutil.rmtree(models_path)
            os.makedirs(models_path)

    def test06_test_model_pipeline(self):
        '''Launches tests of file model_pipeline.py'''
        self.assertEqual(subprocess.run(f'{activate_venv}python {full_path_lib}/tests/test_model_pipeline.py', shell=True).returncode, 0)
        models_path = os.path.join(full_path_lib, 'test_template_nlp-models')
        if os.path.exists(models_path):
            shutil.rmtree(models_path)
            os.makedirs(models_path)

    def test07_test_model_tfidf_svm(self):
        '''Launches tests of file model_tfidf_svm.py'''
        self.assertEqual(subprocess.run(f'{activate_venv}python {full_path_lib}/tests/test_model_tfidf_svm.py', shell=True).returncode, 0)
        models_path = os.path.join(full_path_lib, 'test_template_nlp-models')
        if os.path.exists(models_path):
            shutil.rmtree(models_path)
            os.makedirs(models_path)

    def test08_test_model_model_tfidf_gbt(self):
        '''Launches tests of file model_tfidf_gbt.py'''
        self.assertEqual(subprocess.run(f'{activate_venv}python {full_path_lib}/tests/test_model_tfidf_gbt.py', shell=True).returncode, 0)
        models_path = os.path.join(full_path_lib, 'test_template_nlp-models')
        if os.path.exists(models_path):
            shutil.rmtree(models_path)
            os.makedirs(models_path)

    def test09_test_model_model_tfidf_lgbm(self):
        '''Launches tests of file model_tfidf_lgbm.py'''
        self.assertEqual(subprocess.run(f'{activate_venv}python {full_path_lib}/tests/test_model_tfidf_lgbm.py', shell=True).returncode, 0)
        models_path = os.path.join(full_path_lib, 'test_template_nlp-models')
        if os.path.exists(models_path):
            shutil.rmtree(models_path)
            os.makedirs(models_path)

    def test10_test_model_model_tfidf_sgdc(self):
        '''Launches tests of file model_tfidf_sgdc.py'''
        self.assertEqual(subprocess.run(f'{activate_venv}python {full_path_lib}/tests/test_model_tfidf_sgdc.py', shell=True).returncode, 0)
        models_path = os.path.join(full_path_lib, 'test_template_nlp-models')
        if os.path.exists(models_path):
            shutil.rmtree(models_path)
            os.makedirs(models_path)

    def test11_test_model_keras(self):
        '''Launches tests of file model_keras.py'''
        self.assertEqual(subprocess.run(f'{activate_venv}python {full_path_lib}/tests/test_model_keras.py', shell=True).returncode, 0)
        models_path = os.path.join(full_path_lib, 'test_template_nlp-models')
        if os.path.exists(models_path):
            shutil.rmtree(models_path)
            os.makedirs(models_path)

    def test12_test_model_embedding_cnn(self):
        '''Launches tests of file model_embedding_cnn.py'''
        self.assertEqual(subprocess.run(f'{activate_venv}python {full_path_lib}/tests/test_model_embedding_cnn.py', shell=True).returncode, 0)
        models_path = os.path.join(full_path_lib, 'test_template_nlp-models')
        if os.path.exists(models_path):
            shutil.rmtree(models_path)
            os.makedirs(models_path)

    def test13_test_model_embedding_lstm(self):
        '''Launches tests of file model_embedding_lstm.py'''
        self.assertEqual(subprocess.run(f'{activate_venv}python {full_path_lib}/tests/test_model_embedding_lstm.py', shell=True).returncode, 0)
        models_path = os.path.join(full_path_lib, 'test_template_nlp-models')
        if os.path.exists(models_path):
            shutil.rmtree(models_path)
            os.makedirs(models_path)

    def test14_test_model_embedding_lstm_attention(self):
        '''Launches tests of file model_embedding_lstm_attention.py'''
        self.assertEqual(subprocess.run(f'{activate_venv}python {full_path_lib}/tests/test_model_embedding_lstm_attention.py', shell=True).returncode, 0)
        models_path = os.path.join(full_path_lib, 'test_template_nlp-models')
        if os.path.exists(models_path):
            shutil.rmtree(models_path)
            os.makedirs(models_path)

    def test15_test_model_embedding_lstm_attention(self):
        '''Launches tests of file model_embedding_lstm_structured_attention.py'''
        self.assertEqual(subprocess.run(f'{activate_venv}python {full_path_lib}/tests/test_model_embedding_lstm_structured_attention.py', shell=True).returncode, 0)
        models_path = os.path.join(full_path_lib, 'test_template_nlp-models')
        if os.path.exists(models_path):
            shutil.rmtree(models_path)
            os.makedirs(models_path)

    def test16_test_model_embedding_lstm_gru_gpu(self):
        '''Launches tests of file model_embedding_lstm_gru_gpu.py'''
        self.assertEqual(subprocess.run(f'{activate_venv}python {full_path_lib}/tests/test_model_embedding_lstm_gru_gpu.py', shell=True).returncode, 0)
        models_path = os.path.join(full_path_lib, 'test_template_nlp-models')
        if os.path.exists(models_path):
            shutil.rmtree(models_path)
            os.makedirs(models_path)

    def test17_test_model_tfidf_dense(self):
        '''Launches tests of file model_tfidf_dense.py'''
        self.assertEqual(subprocess.run(f'{activate_venv}python {full_path_lib}/tests/test_model_tfidf_dense.py', shell=True).returncode, 0)
        models_path = os.path.join(full_path_lib, 'test_template_nlp-models')
        if os.path.exists(models_path):
            shutil.rmtree(models_path)
            os.makedirs(models_path)

    def test18_test_model_huggingface(self):
        '''Launches tests of file model_huggingface.py'''
        self.assertEqual(subprocess.run(f'{activate_venv}python {full_path_lib}/tests/test_model_huggingface.py', shell=True).returncode, 0)
        models_path = os.path.join(full_path_lib, 'test_template_nlp-models')
        if os.path.exists(models_path):
            shutil.rmtree(models_path)
            os.makedirs(models_path)

    def test19_test_mlflow_logger(self):
        '''Launches tests of file mlflow_logger.py'''
        self.assertEqual(subprocess.run(f'{activate_venv}python {full_path_lib}/tests/test_mlflow_logger.py', shell=True).returncode, 0)

    def test20_test_model_explainer(self):
        '''Launches tests of file model_explainer.py'''
        self.assertEqual(subprocess.run(f'{activate_venv}python {full_path_lib}/tests/test_model_explainer.py', shell=True).returncode, 0)

<<<<<<< HEAD
=======
    def test20_test_pytorch_transformers(self):
        '''Launches tests of file model_pytorch_transformers.py'''
        # Run only if transformer loaded locally
        transformers_path = os.path.join(full_path_lib, 'test_template_nlp-transformers')
        transformer_path = os.path.join(transformers_path, 'flaubert', 'flaubert_small_cased')
        # TODO: add flaubert_small_cased download
        if not os.path.exists(transformer_path):
            print("WARNING : Can't test the Pytorch Transformer model -> can't find transformer")
            print("How to use : download flaubert_small_cased in the folder of the module to test")
            print("We ignore this test.")
            return None
        # If available, run the test
        self.assertEqual(subprocess.run(f'{activate_venv}python {full_path_lib}/tests/test_model_pytorch_transformers.py', shell=True).returncode, 0)

    def test21_test_pytorch_light(self):
        '''Launches tests of file model_pytorch_light.py'''
        # Run only if transformer loaded locally
        transformers_path = os.path.join(full_path_lib, 'test_template_nlp-transformers')
        transformer_path = os.path.join(transformers_path, 'flaubert', 'flaubert_small_cased')
        # TODO: add flaubert_small_cased download
        if not os.path.exists(transformer_path):
            print("WARNING : Can't test the Pytorch Transformer model -> can't find transformer")
            print("How to use : download flaubert_small_cased in the folder of the module to test")
            print("We ignore this test.")
            return None
        # If available, run the test
        self.assertEqual(subprocess.run(f'{activate_venv}python {full_path_lib}/tests/test_model_pytorch_light.py', shell=True).returncode, 0)

    def test22_test_model_aggregation(self):
        '''Launches tests of file model_aggregation.py'''
        self.assertEqual(subprocess.run(f'{activate_venv}python {full_path_lib}/tests/test_model_aggregation.py', shell=True).returncode, 0)
        models_path = os.path.join(full_path_lib, 'test_template_nlp-models')
        if os.path.exists(models_path):
            shutil.rmtree(models_path)
            os.makedirs(models_path)
>>>>>>> 6ff5b266

if __name__ == '__main__':
    # Retrieve pip params
    # Based on https://stackoverflow.com/questions/1029891/python-unittest-is-there-a-way-to-pass-command-line-options-to-the-app
    # and https://stackoverflow.com/questions/11380413/python-unittest-passing-arguments
    parser = argparse.ArgumentParser()
    parser.add_argument('--pip_trusted_host', default=None, help="PIP trusted-host argument to be used.")
    parser.add_argument('--pip_index_url', default=None, help="PIP index-url argument to be used.")
    parser.add_argument('unittest_args', nargs='*', help="Optional unitest args")
    args = parser.parse_args()
    Case1_Env.pip_trusted_host = args.pip_trusted_host
    Case1_Env.pip_index_url = args.pip_index_url
    sys.argv[1:] = args.unittest_args

    # Change directory to script directory parent
    abspath = os.path.abspath(__file__)
    dname = os.path.dirname(abspath)
    parentname = str(Path(dname).parent)
    os.chdir(parentname)

    # Manage venv
    full_path_lib = os.path.abspath(os.path.join(os.getcwd(), 'test_template_nlp'))
    if os.name == 'nt':
        is_windows = True
        # Windows: activate the virtual environment & continue with the other processes
        activate_venv = f"cd {full_path_lib}/venv_test_template_nlp/Scripts & activate & cd ../../ & "
    else:
        is_windows = False
        # UNIX : We can't use "source" so we directly call python/pip from the bin of the virtual environment
        activate_venv = f"{full_path_lib}/venv_test_template_nlp/bin/"

    # Start tests
    unittest.main()<|MERGE_RESOLUTION|>--- conflicted
+++ resolved
@@ -250,44 +250,14 @@
         '''Launches tests of file model_explainer.py'''
         self.assertEqual(subprocess.run(f'{activate_venv}python {full_path_lib}/tests/test_model_explainer.py', shell=True).returncode, 0)
 
-<<<<<<< HEAD
-=======
-    def test20_test_pytorch_transformers(self):
-        '''Launches tests of file model_pytorch_transformers.py'''
-        # Run only if transformer loaded locally
-        transformers_path = os.path.join(full_path_lib, 'test_template_nlp-transformers')
-        transformer_path = os.path.join(transformers_path, 'flaubert', 'flaubert_small_cased')
-        # TODO: add flaubert_small_cased download
-        if not os.path.exists(transformer_path):
-            print("WARNING : Can't test the Pytorch Transformer model -> can't find transformer")
-            print("How to use : download flaubert_small_cased in the folder of the module to test")
-            print("We ignore this test.")
-            return None
-        # If available, run the test
-        self.assertEqual(subprocess.run(f'{activate_venv}python {full_path_lib}/tests/test_model_pytorch_transformers.py', shell=True).returncode, 0)
-
-    def test21_test_pytorch_light(self):
-        '''Launches tests of file model_pytorch_light.py'''
-        # Run only if transformer loaded locally
-        transformers_path = os.path.join(full_path_lib, 'test_template_nlp-transformers')
-        transformer_path = os.path.join(transformers_path, 'flaubert', 'flaubert_small_cased')
-        # TODO: add flaubert_small_cased download
-        if not os.path.exists(transformer_path):
-            print("WARNING : Can't test the Pytorch Transformer model -> can't find transformer")
-            print("How to use : download flaubert_small_cased in the folder of the module to test")
-            print("We ignore this test.")
-            return None
-        # If available, run the test
-        self.assertEqual(subprocess.run(f'{activate_venv}python {full_path_lib}/tests/test_model_pytorch_light.py', shell=True).returncode, 0)
-
-    def test22_test_model_aggregation(self):
+    def test21_test_model_aggregation(self):
         '''Launches tests of file model_aggregation.py'''
         self.assertEqual(subprocess.run(f'{activate_venv}python {full_path_lib}/tests/test_model_aggregation.py', shell=True).returncode, 0)
         models_path = os.path.join(full_path_lib, 'test_template_nlp-models')
         if os.path.exists(models_path):
             shutil.rmtree(models_path)
             os.makedirs(models_path)
->>>>>>> 6ff5b266
+
 
 if __name__ == '__main__':
     # Retrieve pip params
