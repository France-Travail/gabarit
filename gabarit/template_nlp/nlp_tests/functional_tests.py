#!/usr/bin/env python3
# Starts all functional tests
# Copyright (C) <2018-2022>  <Agence Data Services, DSI Pôle Emploi>
#
# This program is free software: you can redistribute it and/or modify
# it under the terms of the GNU Affero General Public License as
# published by the Free Software Foundation, either version 3 of the
# License, or (at your option) any later version.
#
# This program is distributed in the hope that it will be useful,
# but WITHOUT ANY WARRANTY; without even the implied warranty of
# MERCHANTABILITY or FITNESS FOR A PARTICULAR PURPOSE.  See the
# GNU Affero General Public License for more details.
#
# You should have received a copy of the GNU Affero General Public License
# along with this program.  If not, see <https://www.gnu.org/licenses/>.

# Libs unittest
import unittest
from unittest.mock import Mock
from unittest.mock import patch

# utils libs
import os
import sys
import json
import shutil
import tempfile
import subprocess
import numpy as np
import pandas as pd
import importlib.util
from pathlib import Path
from datetime import datetime

from test_template_nlp import utils
from test_template_nlp.models_training import (model_tfidf_svm, model_tfidf_gbt, model_tfidf_lgbm, model_tfidf_sgdc,
                                               model_tfidf_dense, model_embedding_lstm, model_embedding_lstm_attention,
                                               model_embedding_lstm_structured_attention, model_embedding_lstm_gru_gpu,
<<<<<<< HEAD
                                               model_embedding_cnn, model_huggingface, utils_models)
=======
                                               model_embedding_cnn, model_pytorch_transformers,
                                               utils_models, model_aggregation)
>>>>>>> 6ff5b266

def remove_dir(path):
    if os.path.isdir(path): shutil.rmtree(path)


class Case1_e2e_pipeline(unittest.TestCase):
    '''Class to test the project end to end'''

    def test01_CreateSamples(self):
        '''Test of the file utils/0_create_samples.py'''
        print("Test of the file utils/0_create_samples.py")

        # "Basic" case
        basic_run = f"{activate_venv}python {full_path_lib}/test_template_nlp-scripts/utils/0_create_samples.py -f mono_class_mono_label.csv -n 15"
        self.assertEqual(subprocess.run(basic_run, shell=True).returncode, 0)
        self.assertTrue(os.path.exists(os.path.join(full_path_lib, 'test_template_nlp-data', 'mono_class_mono_label_15_samples.csv')))
        df = pd.read_csv(f"{full_path_lib}/test_template_nlp-data/mono_class_mono_label_15_samples.csv", sep=';', encoding='utf-8')
        self.assertEqual(df.shape[0], 15)

        # Double files
        double_files_run = f"{activate_venv}python {full_path_lib}/test_template_nlp-scripts/utils/0_create_samples.py -f mono_class_mono_label.csv multi_class_mono_label.csv -n 2000"
        self.assertEqual(subprocess.run(double_files_run, shell=True).returncode, 0)
        self.assertTrue(os.path.exists(os.path.join(full_path_lib, 'test_template_nlp-data', 'mono_class_mono_label_2000_samples.csv')))
        self.assertTrue(os.path.exists(os.path.join(full_path_lib, 'test_template_nlp-data', 'multi_class_mono_label_2000_samples.csv')))
        df1 = pd.read_csv(f"{full_path_lib}/test_template_nlp-data/mono_class_mono_label_2000_samples.csv", sep=';', encoding='utf-8')
        df2 = pd.read_csv(f"{full_path_lib}/test_template_nlp-data/multi_class_mono_label_2000_samples.csv", sep=';', encoding='utf-8')
        self.assertEqual(df1.shape[0], 200)
        self.assertEqual(df2.shape[0], 200)  # 200 row max

    def test02_GetEmbeddingDict(self):
        '''Test of the file utils/0_get_embedding_dict.py'''
        print("Test of the file utils/0_get_embedding_dict.py")

        # "Basic" case
        basic_run = f"{activate_venv}python {full_path_lib}/test_template_nlp-scripts/utils/0_get_embedding_dict.py -f custom.300.vec"
        self.assertEqual(subprocess.run(basic_run, shell=True).returncode, 0)
        self.assertTrue(os.path.exists(os.path.join(full_path_lib, 'test_template_nlp-data', 'custom.300.pkl')))

    def test03_MergeFiles(self):
        '''Test of the file utils/0_merge_files.py'''
        print("Test of the file utils/0_merge_files.py")

        # "Basic" case
        basic_run = f"{activate_venv}python {full_path_lib}/test_template_nlp-scripts/utils/0_merge_files.py -f mono_class_mono_label.csv multi_class_mono_label.csv -c x_col y_col -o merged_file.csv"
        self.assertEqual(subprocess.run(basic_run, shell=True).returncode, 0)
        self.assertTrue(os.path.exists(os.path.join(full_path_lib, 'test_template_nlp-data', 'merged_file.csv')))
        df = pd.read_csv(f"{full_path_lib}/test_template_nlp-data/merged_file.csv", sep=';', encoding='utf-8')
        self.assertGreater(df.shape[0], 200)  # We check that there are more than 200 elements (ie. the size of one of the two files)

    def test04_SplitTrainValidTest(self):
        '''Test of the file utils/0_split_train_valid_test.py'''
        print("Test of the file utils/0_split_train_valid_test.py")

        # "Basic" case
        basic_run = f"{activate_venv}python {full_path_lib}/test_template_nlp-scripts/utils/0_split_train_valid_test.py --overwrite -f mono_class_mono_label.csv --split_type random --perc_train 0.6 --perc_valid 0.2 --perc_test 0.2 --x_col x_col --y_col y_col --seed 42"
        self.assertEqual(subprocess.run(basic_run, shell=True).returncode, 0)
        self.assertTrue(os.path.exists(os.path.join(full_path_lib, 'test_template_nlp-data', 'mono_class_mono_label_train.csv')))
        self.assertTrue(os.path.exists(os.path.join(full_path_lib, 'test_template_nlp-data', 'mono_class_mono_label_valid.csv')))
        self.assertTrue(os.path.exists(os.path.join(full_path_lib, 'test_template_nlp-data', 'mono_class_mono_label_test.csv')))
        df_train = pd.read_csv(f"{full_path_lib}/test_template_nlp-data/mono_class_mono_label_train.csv", sep=';', encoding='utf-8')
        df_valid = pd.read_csv(f"{full_path_lib}/test_template_nlp-data/mono_class_mono_label_valid.csv", sep=';', encoding='utf-8')
        df_test = pd.read_csv(f"{full_path_lib}/test_template_nlp-data/mono_class_mono_label_test.csv", sep=';', encoding='utf-8')
        self.assertEqual(df_train.shape[0], 120)
        self.assertEqual(df_valid.shape[0], 40)
        self.assertEqual(df_test.shape[0], 40)

        # Test of perc_x arguments
        test_perc = f"{activate_venv}python {full_path_lib}/test_template_nlp-scripts/utils/0_split_train_valid_test.py --overwrite -f mono_class_mono_label.csv --split_type random --perc_train 0.3 --perc_valid 0.6 --perc_test 0.1 --x_col x_col --y_col y_col --seed 42"
        self.assertEqual(subprocess.run(test_perc, shell=True).returncode, 0)
        df_train = pd.read_csv(f"{full_path_lib}/test_template_nlp-data/mono_class_mono_label_train.csv", sep=';', encoding='utf-8')
        df_valid = pd.read_csv(f"{full_path_lib}/test_template_nlp-data/mono_class_mono_label_valid.csv", sep=';', encoding='utf-8')
        df_test = pd.read_csv(f"{full_path_lib}/test_template_nlp-data/mono_class_mono_label_test.csv", sep=';', encoding='utf-8')
        self.assertEqual(df_train.shape[0], 60)
        self.assertEqual(df_valid.shape[0], 120)
        self.assertEqual(df_test.shape[0], 20)

        # Test split_type stratified
        test_stratified = f"{activate_venv}python {full_path_lib}/test_template_nlp-scripts/utils/0_split_train_valid_test.py --overwrite -f mono_class_mono_label.csv --split_type stratified --perc_train 0.6 --perc_valid 0.2 --perc_test 0.2 --x_col x_col --y_col y_col --seed 42"
        self.assertEqual(subprocess.run(test_stratified, shell=True).returncode, 0)
        df_train = pd.read_csv(f"{full_path_lib}/test_template_nlp-data/mono_class_mono_label_train.csv", sep=';', encoding='utf-8')
        df_valid = pd.read_csv(f"{full_path_lib}/test_template_nlp-data/mono_class_mono_label_valid.csv", sep=';', encoding='utf-8')
        df_test = pd.read_csv(f"{full_path_lib}/test_template_nlp-data/mono_class_mono_label_test.csv", sep=';', encoding='utf-8')
        # Check number of elements
        self.assertGreater(df_train.shape[0], 114)
        self.assertLess(df_train.shape[0], 126)
        self.assertGreater(df_valid.shape[0], 34)
        self.assertLess(df_valid.shape[0], 46)
        self.assertGreater(df_test.shape[0], 34)
        self.assertLess(df_test.shape[0], 46)
        # Check stratified
        self.assertGreater(sum(df_train.y_col == "oui")/df_train.shape[0], 0.47)
        self.assertLess(sum(df_train.y_col == "oui")/df_train.shape[0], 0.53)
        self.assertGreater(sum(df_valid.y_col == "oui")/df_valid.shape[0], 0.47)
        self.assertLess(sum(df_valid.y_col == "oui")/df_valid.shape[0], 0.53)
        self.assertGreater(sum(df_test.y_col == "oui")/df_test.shape[0], 0.47)
        self.assertLess(sum(df_test.y_col == "oui")/df_test.shape[0], 0.53)

        # Test split_type hierarchical
        test_hierarchical = f"{activate_venv}python {full_path_lib}/test_template_nlp-scripts/utils/0_split_train_valid_test.py --overwrite -f mono_class_mono_label.csv --split_type hierarchical --perc_train 0.6 --perc_valid 0.2 --perc_test 0.2 --x_col x_col --y_col y_col --seed 42"
        self.assertEqual(subprocess.run(test_hierarchical, shell=True).returncode, 0)
        df_train = pd.read_csv(f"{full_path_lib}/test_template_nlp-data/mono_class_mono_label_train.csv", sep=';', encoding='utf-8')
        df_valid = pd.read_csv(f"{full_path_lib}/test_template_nlp-data/mono_class_mono_label_valid.csv", sep=';', encoding='utf-8')
        df_test = pd.read_csv(f"{full_path_lib}/test_template_nlp-data/mono_class_mono_label_test.csv", sep=';', encoding='utf-8')
        # Check number of elements
        self.assertGreater(df_train.shape[0], 114)
        self.assertLess(df_train.shape[0], 126)
        self.assertGreater(df_valid.shape[0], 34)
        self.assertLess(df_valid.shape[0], 46)
        self.assertGreater(df_test.shape[0], 34)
        self.assertLess(df_test.shape[0], 46)
        # Check hierarchical
        self.assertFalse(any([_ in df_valid.x_col.values for _ in df_train.x_col.values]))
        self.assertFalse(any([_ in df_test.x_col.values for _ in df_train.x_col.values]))
        self.assertFalse(any([_ in df_valid.x_col.values for _ in df_test.x_col.values]))

    def test05_sweetviz_report(self):
        '''Test of the file utils/0_sweetviz_report.py'''
        print("Test of the file utils/0_sweetviz_report.py")

        # We first create a sweetviz configuration file
        config_path = os.path.join(full_path_lib, "test_config.json")
        if os.path.exists(config_path):
            os.remove(config_path)
        with open(config_path, 'w') as f:
            json.dump({"open_browser": False}, f)
        report_path = os.path.join(full_path_lib, "test_template_nlp-data", "reports", "sweetviz")
        remove_dir(report_path)

        # "Basic" case
        basic_run = f"{activate_venv}python {full_path_lib}/test_template_nlp-scripts/utils/0_sweetviz_report.py -s mono_class_mono_label.csv --source_names source --config {config_path} --mlflow_experiment sweetviz_experiment_1"
        self.assertEqual(subprocess.run(basic_run, shell=True).returncode, 0)
        list_filenames = list(os.walk(report_path))[0][2]
        self.assertTrue(len([filename for filename in list_filenames if "report_source" in filename and "report_source_w" not in filename]) == 1)

        # Compare datasets
        test_compare = f"{activate_venv}python {full_path_lib}/test_template_nlp-scripts/utils/0_sweetviz_report.py -s mono_class_mono_label_train.csv --source_names train -c mono_class_mono_label_valid.csv mono_class_mono_label_test.csv --compare_names valid test --config {config_path} --mlflow_experiment sweetviz_experiment_2"
        self.assertEqual(subprocess.run(test_compare, shell=True).returncode, 0)
        list_filenames = list(os.walk(report_path))[0][2]
        self.assertTrue(len([filename for filename in list_filenames if "report_train_valid" in filename]) == 1)
        self.assertTrue(len([filename for filename in list_filenames if "report_train_test" in filename]) == 1)

        # With target
        # Sweetviz does not with categorical target. Hence, we'll create a temporary dataframe with a binary target.
        data_path = os.path.join(full_path_lib, 'test_template_nlp-data')
        original_dataset_path = os.path.join(data_path, 'mono_class_mono_label.csv')
        with tempfile.NamedTemporaryFile(dir=data_path) as tmp_file:
            # Read dataset, add a tmp target as binary class & save it in the tmp file
            df = pd.read_csv(original_dataset_path, sep=';', encoding='utf-8')
            df['tmp_target'] = df['y_col'].apply(lambda x: 1. if x == 'oui' else 0.)
            df.to_csv(tmp_file.name, sep=';', encoding='utf-8', index=None)
            test_target = f"{activate_venv}python {full_path_lib}/test_template_nlp-scripts/utils/0_sweetviz_report.py -s {tmp_file.name} --source_names source_with_target -t tmp_target --config {config_path} --mlflow_experiment sweetviz_experiment_3"
            self.assertEqual(subprocess.run(test_target, shell=True).returncode, 0)
            list_filenames = list(os.walk(report_path))[0][2]
            self.assertTrue(len([filename for filename in list_filenames if "report_source_with_target" in filename]) == 1)

        # Clean up sweetviz config path (useful ?)
        os.remove(config_path)

    def test06_PreProcessData(self):
        '''Test of the file 1_preprocess_data.py'''
        print("Test of the file 1_preprocess_data.py")

        # "Basic" case
        basic_run = f"{activate_venv}python {full_path_lib}/test_template_nlp-scripts/1_preprocess_data.py -f mono_class_mono_label_train.csv mono_class_mono_label_valid.csv -p preprocess_P1 --input_col x_col"
        self.assertEqual(subprocess.run(basic_run, shell=True).returncode, 0)
        # Check if exists
        self.assertTrue(os.path.exists(os.path.join(full_path_lib, 'test_template_nlp-data', 'mono_class_mono_label_train_preprocess_P1.csv')))
        self.assertTrue(os.path.exists(os.path.join(full_path_lib, 'test_template_nlp-data', 'mono_class_mono_label_valid_preprocess_P1.csv')))
        df_train = pd.read_csv(os.path.join(full_path_lib, 'test_template_nlp-data', 'mono_class_mono_label_train_preprocess_P1.csv'), sep=';', encoding='utf-8', skiprows=1)
        df_valid = pd.read_csv(os.path.join(full_path_lib, 'test_template_nlp-data', 'mono_class_mono_label_valid_preprocess_P1.csv'), sep=';', encoding='utf-8', skiprows=1)
        # Check col preprocessed_text
        self.assertTrue('preprocessed_text' in df_train.columns)
        self.assertTrue('preprocessed_text' in df_valid.columns)
        # Check preprocess (at least lower)
        self.assertEqual(list(df_train.preprocessed_text.str.lower().values), list(df_train.preprocessed_text.values))
        self.assertEqual(list(df_valid.preprocessed_text.str.lower().values), list(df_valid.preprocessed_text.values))

    def test07_TrainingE2E(self):
        '''Test of the file 2_training.py'''
        print("Test of the file 2_training.py")

        # "Basic" case
        basic_run = f"{activate_venv}python {full_path_lib}/test_template_nlp-scripts/2_training.py -f mono_class_mono_label_train_preprocess_P1.csv -x preprocessed_text -y y_col --filename_valid mono_class_mono_label_valid_preprocess_P1.csv --mlflow_experiment gabarit_ci/mlflow_test"
        self.assertEqual(subprocess.run(basic_run, shell=True).returncode, 0)
        # Check model saved
        save_model_dir = os.path.join(full_path_lib, 'test_template_nlp-models', 'model_tfidf_svm')  # tfidf svm by default
        self.assertTrue(os.path.exists(save_model_dir))
        listdir = os.listdir(os.path.join(save_model_dir))
        self.assertEqual(len(listdir), 1)

        # Multilabel - no preprocess - no valid
        multilabel_run = f"{activate_venv}python {full_path_lib}/test_template_nlp-scripts/2_training.py -f mono_class_multi_label.csv -x x_col -y y_col_1 y_col_2 --mlflow_experiment gabarit_ci/mlflow_test"
        self.assertEqual(subprocess.run(multilabel_run, shell=True).returncode, 0)
        # Check model saved
        save_model_dir = os.path.join(full_path_lib, 'test_template_nlp-models', 'model_tfidf_svm')  # tfidf svm by default
        self.assertTrue(os.path.exists(save_model_dir))
        listdir = os.listdir(os.path.join(save_model_dir))
        self.assertEqual(len(listdir), 2)

    def test08_PredictE2E(self):
        '''Test of the file 3_predict.py'''
        print("Test of the file 3_predict.py")

        # "Basic" case
        save_model_dir = os.path.join(full_path_lib, 'test_template_nlp-models', 'model_tfidf_svm')  # tfidf svm by default
        listdir = sorted(os.listdir(os.path.join(save_model_dir)))
        model_name = listdir[0]  # First one trained (ordered by date)
        basic_run = f"{activate_venv}python {full_path_lib}/test_template_nlp-scripts/3_predict.py -f mono_class_mono_label_test.csv -x x_col -m {model_name}"
        self.assertEqual(subprocess.run(basic_run, shell=True).returncode, 0)
        # Check predictions
        save_predictions_dir = os.path.join(full_path_lib, 'test_template_nlp-data', 'predictions', 'mono_class_mono_label_test')
        self.assertTrue(os.path.exists(save_predictions_dir))
        listdir = os.listdir(os.path.join(save_predictions_dir))
        self.assertTrue(os.path.exists(os.path.join(save_predictions_dir, listdir[0], 'predictions.csv')))

        # With y_col
        run_with_y = f"{activate_venv}python {full_path_lib}/test_template_nlp-scripts/3_predict.py -f mono_class_mono_label_test.csv -x x_col -y y_col -m {model_name}"
        self.assertEqual(subprocess.run(run_with_y, shell=True).returncode, 0)
        # Check predictions
        listdir = sorted(os.listdir(os.path.join(save_predictions_dir)))
        self.assertTrue(os.path.exists(os.path.join(save_predictions_dir, listdir[-1], 'predictions_with_y_true.csv')))  # last folder

        # Multilabel
        save_model_dir = os.path.join(full_path_lib, 'test_template_nlp-models', 'model_tfidf_svm')  # tfidf svm by default
        listdir = sorted(os.listdir(os.path.join(save_model_dir)))
        model_name = listdir[1]  # Second one trained (ordered by date)
        multilabel_run = f"{activate_venv}python {full_path_lib}/test_template_nlp-scripts/3_predict.py -f mono_class_multi_label.csv -x x_col -m {model_name}"
        self.assertEqual(subprocess.run(multilabel_run, shell=True).returncode, 0)
        # Check predictions
        save_predictions_dir = os.path.join(full_path_lib, 'test_template_nlp-data', 'predictions', 'mono_class_multi_label')
        self.assertTrue(os.path.exists(save_predictions_dir))
        listdir = os.listdir(os.path.join(save_predictions_dir))
        self.assertTrue(os.path.exists(os.path.join(save_predictions_dir, listdir[0], 'predictions.csv')))

        # Multilabel - with y_col
        multilabel_run_with_y = f"{activate_venv}python {full_path_lib}/test_template_nlp-scripts/3_predict.py -f mono_class_multi_label.csv -x x_col -y y_col_1 y_col_2 -m {model_name}"
        self.assertEqual(subprocess.run(multilabel_run_with_y, shell=True).returncode, 0)
        # Check predictions
        listdir = sorted(os.listdir(os.path.join(save_predictions_dir)))
        self.assertTrue(os.path.exists(os.path.join(save_predictions_dir, listdir[-1], 'predictions_with_y_true.csv')))  # last folder


def test_model_mono_class_mono_label(test_class, test_model):
    '''Generic fonction to test a given model for mono-class/mono-label'''

    # Check files exists
    test_class.assertTrue(os.path.exists(os.path.join(test_model.model_dir, 'configurations.json')))
    test_class.assertTrue(os.path.exists(os.path.join(test_model.model_dir, f'{test_model.model_name}.pkl')))
    # Try some functions
    # predict
    preds = test_model.predict(['cdi à temps complet', 'vous disposez du permis'])
    test_class.assertEqual(list(preds), ['non', 'oui'])
    # predict_proba
    index_non = test_model.list_classes.index('non')
    index_oui = test_model.list_classes.index('oui')
    probas = test_model.predict_proba(['cdi à temps complet', 'vous disposez du permis'])
    test_class.assertGreater(probas[0][index_non], 0.5)
    test_class.assertLess(probas[0][index_oui], 0.5)
    test_class.assertGreater(probas[1][index_oui], 0.5)
    test_class.assertLess(probas[1][index_non], 0.5)
    # predict w/ return_proba=True
    probas2 = test_model.predict(['cdi à temps complet', 'vous disposez du permis'], return_proba=True)
    test_class.assertGreater(probas2[0][index_non], 0.5)
    test_class.assertLess(probas2[0][index_oui], 0.5)
    test_class.assertGreater(probas2[1][index_oui], 0.5)
    test_class.assertLess(probas2[1][index_non], 0.5)
    # predict_with_proba
    pred_proba = test_model.predict_with_proba(['cdi à temps complet', 'vous disposez du permis'])
    test_class.assertEqual(list(pred_proba[0]), ['non', 'oui'])
    test_class.assertGreater(pred_proba[1][0][index_non], 0.5)
    test_class.assertLess(pred_proba[1][0][index_oui], 0.5)
    test_class.assertGreater(pred_proba[1][1][index_oui], 0.5)
    test_class.assertLess(pred_proba[1][1][index_non], 0.5)
    # get_predict_position
    # position start at 1
    test_class.assertEqual(list(test_model.get_predict_position(['cdi à temps complet', 'vous disposez du permis', 'titi'], ['oui', 'oui', 'toto'])), [2, 1, -1])
    # get_classes_from_proba
    test_class.assertEqual(list(test_model.get_classes_from_proba(probas)), ['non', 'oui'])
    # get_top_n_from_proba
    with test_class.assertRaises(ValueError):
        test_model.get_top_n_from_proba(probas, n=5)  # Only 2 classes in our model
    top_n, top_n_proba = test_model.get_top_n_from_proba(probas, n=2)
    test_class.assertEqual([list(_) for _ in top_n], [['non', 'oui'], ['oui', 'non']])
    test_class.assertEqual([list(_) for _ in top_n_proba], [[probas[0][index_non], probas[0][index_oui]], [probas[1][index_oui], probas[1][index_non]]])
    # inverse_transform
    test_class.assertEqual(list(test_model.inverse_transform(preds)), ['non', 'oui'])

    # Remove dir
    remove_dir(test_model.model_dir)


class Case2_MonoClassMonoLabel(unittest.TestCase):
    '''Class to test the mono-class / mono-label case'''

    def test01_PrepareDatasets(self):
        '''Prepares the datasets'''
        print("Prepares the datasets for mono-class / mono-label case")

        # Gen. datasets
        split_train_valid_test = f"{activate_venv}python {full_path_lib}/test_template_nlp-scripts/utils/0_split_train_valid_test.py --overwrite -f mono_class_mono_label.csv --split_type random --perc_train 0.6 --perc_valid 0.2 --perc_test 0.2 --x_col x_col --y_col y_col --seed 42"
        preprocessing = f"{activate_venv}python {full_path_lib}/test_template_nlp-scripts/1_preprocess_data.py -f mono_class_mono_label_train.csv mono_class_mono_label_valid.csv -p preprocess_P1 --input_col x_col"
        self.assertEqual(subprocess.run(split_train_valid_test, shell=True).returncode, 0)
        self.assertEqual(subprocess.run(preprocessing, shell=True).returncode, 0)

    def test02_Model_TfidfSvm(self):
        '''Test of the model TF-IDF/SVM'''
        print('            ------------------ >     Test of the model TF-IDF/SVM     /   Mono-class & Mono-label')

        try:
            # Load training file
            spec = importlib.util.spec_from_file_location("test", f'{full_path_lib}/test_template_nlp-scripts/2_training.py')
            test = importlib.util.module_from_spec(spec)
            spec.loader.exec_module(test)

            # Set model
            model_name = 'tfidf_svm_mono_class_mono_label'
            model_dir = os.path.join(utils.get_models_path(), model_name, datetime.now().strftime(f"{model_name}_%Y_%m_%d-%H_%M_%S"))
            os.makedirs(model_dir)
            test_model = model_tfidf_svm.ModelTfidfSvm(x_col='preprocessed_text', y_col='y_col', level_save="HIGH",
                                                       tfidf_params={'analyzer': 'word', 'ngram_range': (1, 2), 'min_df': 1, 'max_df': 0.25, 'max_features': 100000},
                                                       svc_params={'C': 1.0, 'max_iter': 10000},
                                                       multi_label=False, model_name=model_name, model_dir=model_dir,
                                                       multiclass_strategy=None)
            # Test it
            test.main(filename='mono_class_mono_label_train_preprocess_P1.csv', x_col='preprocessed_text', y_col=['y_col'],
                      filename_valid='mono_class_mono_label_train_preprocess_P1.csv', model=test_model)
            test_model_mono_class_mono_label(self, test_model)

            # Set second model
            model_name = 'tfidf_svm_mono_class_mono_label'
            model_dir = os.path.join(utils.get_models_path(), model_name, datetime.now().strftime(f"{model_name}_%Y_%m_%d-%H_%M_%S"))
            os.makedirs(model_dir)
            test_model_2 = model_tfidf_svm.ModelTfidfSvm(x_col='preprocessed_text', y_col='y_col', level_save="HIGH",
                                                         tfidf_params={'analyzer': 'word', 'ngram_range': (1, 2), 'min_df': 1, 'max_df': 0.25, 'max_features': 100000},
                                                         svc_params={'C': 1.0, 'max_iter': 10000},
                                                         multi_label=False, model_name=model_name, model_dir=model_dir,
                                                         multiclass_strategy='ovr')
            # Test it
            test.main(filename='mono_class_mono_label_train_preprocess_P1.csv', x_col='preprocessed_text', y_col=['y_col'],
                      filename_valid='mono_class_mono_label_train_preprocess_P1.csv', model=test_model_2)
            test_model_mono_class_mono_label(self, test_model_2)

            # Set third model
            # 'ovo' non stable
            # model_name = 'tfidf_svm_mono_class_mono_label'
            # model_dir = os.path.join(utils.get_models_path(), model_name, datetime.now().strftime(f"{model_name}_%Y_%m_%d-%H_%M_%S"))
            # os.makedirs(model_dir)
            # test_model_3 = model_tfidf_svm.ModelTfidfSvm(x_col='preprocessed_text', y_col='y_col', level_save="HIGH",
            #                                              tfidf_params={'analyzer': 'word', 'ngram_range': (1, 2), 'min_df': 1, 'max_df': 0.25, 'max_features': 100000},
            #                                              svc_params={'C': 1.0, 'max_iter': 10000},
            #                                              multi_label=False, model_name=model_name, model_dir=model_dir,
            #                                              multiclass_strategy='ovo')
            # # Test it
            # test.main(filename='mono_class_mono_label_train_preprocess_P1.csv', x_col='preprocessed_text', y_col=['y_col'],
            #           filename_valid='mono_class_mono_label_train_preprocess_P1.csv', model=test_model_3)
            # test_model_mono_class_mono_label(self, test_model_3)
        except Exception:
            self.fail('testModel_TfidfSvm failed')

    def test03_Model_TfidfGbt(self):
        '''Test of the model TF-IDF/GBT'''
        print('            ------------------ >     Test of the model TF-IDF/GBT     /   Mono-class & Mono-label')

        try:
            # Load training file
            spec = importlib.util.spec_from_file_location("test", f'{full_path_lib}/test_template_nlp-scripts/2_training.py')
            test = importlib.util.module_from_spec(spec)
            spec.loader.exec_module(test)

            # Set model
            model_name = 'tfidf_gbt_mono_class_mono_label'
            model_dir = os.path.join(utils.get_models_path(), model_name, datetime.now().strftime(f"{model_name}_%Y_%m_%d-%H_%M_%S"))
            os.makedirs(model_dir)
            test_model = model_tfidf_gbt.ModelTfidfGbt(x_col='preprocessed_text', y_col='y_col', level_save="HIGH",
                                                       tfidf_params={'analyzer': 'word', 'ngram_range': (1, 2), 'min_df': 1, 'max_df': 0.25, 'max_features': 100000},
                                                       gbt_params={'learning_rate': 0.1, 'n_estimators': 5, 'max_depth': 5, 'subsample': 1.0, 'max_features': 'auto'},
                                                       multi_label=False, model_name=model_name, model_dir=model_dir,
                                                       multiclass_strategy=None)
            # Test it
            test.main(filename='mono_class_mono_label_train_preprocess_P1.csv', x_col='preprocessed_text', y_col=['y_col'],
                      filename_valid='mono_class_mono_label_train_preprocess_P1.csv', model=test_model)
            test_model_mono_class_mono_label(self, test_model)

            # Set second model
            model_name = 'tfidf_gbt_mono_class_mono_label'
            model_dir = os.path.join(utils.get_models_path(), model_name, datetime.now().strftime(f"{model_name}_%Y_%m_%d-%H_%M_%S"))
            os.makedirs(model_dir)
            test_model_2 = model_tfidf_gbt.ModelTfidfGbt(x_col='preprocessed_text', y_col='y_col', level_save="HIGH",
                                                       tfidf_params={'analyzer': 'word', 'ngram_range': (1, 2), 'min_df': 1, 'max_df': 0.25, 'max_features': 100000},
                                                       gbt_params={'learning_rate': 0.1, 'n_estimators': 5, 'max_depth': 5, 'subsample': 1.0, 'max_features': 'auto'},
                                                       multi_label=False, model_name=model_name, model_dir=model_dir,
                                                       multiclass_strategy='ovr')
            # Test it
            test.main(filename='mono_class_mono_label_train_preprocess_P1.csv', x_col='preprocessed_text', y_col=['y_col'],
                      filename_valid='mono_class_mono_label_train_preprocess_P1.csv', model=test_model_2)
            test_model_mono_class_mono_label(self, test_model_2)

            # Set third model
            # 'ovo' non stable
            # model_name = 'tfidf_gbt_mono_class_mono_label'
            # model_dir = os.path.join(utils.get_models_path(), model_name, datetime.now().strftime(f"{model_name}_%Y_%m_%d-%H_%M_%S"))
            # os.makedirs(model_dir)
            # test_model_3 = model_tfidf_gbt.ModelTfidfGbt(x_col='preprocessed_text', y_col='y_col', level_save="HIGH",
            #                                            tfidf_params={'analyzer': 'word', 'ngram_range': (1, 2), 'min_df': 1, 'max_df': 0.25, 'max_features': 100000},
            #                                            gbt_params={'learning_rate': 0.1, 'n_estimators': 5, 'max_depth': 5, 'subsample': 1.0, 'max_features': 'auto'},
            #                                            multi_label=False, model_name=model_name, model_dir=model_dir,
            #                                            multiclass_strategy='ovo')
            # # Test it
            # test.main(filename='mono_class_mono_label_train_preprocess_P1.csv', x_col='preprocessed_text', y_col=['y_col'],
            #           filename_valid='mono_class_mono_label_train_preprocess_P1.csv', model=test_model_3)
            # test_model_mono_class_mono_label(self, test_model_3)
        except Exception:
            self.fail('testModel_TfidfGbt failed')

    def test04_Model_TfidfLgbm(self):
        '''Test of the model TF-IDF/LGBM'''
        print('            ------------------ >     Test of the model TF-IDF/LGBM     /   Mono-class & Mono-label')

        try:
            # Load training file
            spec = importlib.util.spec_from_file_location("test", f'{full_path_lib}/test_template_nlp-scripts/2_training.py')
            test = importlib.util.module_from_spec(spec)
            spec.loader.exec_module(test)

            # Set model
            model_name = 'tfidf_lgbm_mono_class_mono_label'
            model_dir = os.path.join(utils.get_models_path(), model_name, datetime.now().strftime(f"{model_name}_%Y_%m_%d-%H_%M_%S"))
            os.makedirs(model_dir)
            # We overfit on purpose !
            test_model = model_tfidf_lgbm.ModelTfidfLgbm(x_col='preprocessed_text', y_col='y_col', level_save="HIGH",
                                                         tfidf_params={'analyzer': 'word', 'ngram_range': (1, 2), 'min_df': 1, 'max_df': 0.25, 'max_features': 100000},
                                                         lgbm_params={'learning_rate': 0.1, 'n_estimators': 50, 'max_depth': 2000, 'subsample': 1.0, 'num_leaves': 12070, 'min_data_in_leaf': 2},
                                                         multi_label=False, model_name=model_name, model_dir=model_dir,
                                                         multiclass_strategy=None)
            # Test it
            test.main(filename='mono_class_mono_label_train_preprocess_P1.csv', x_col='preprocessed_text', y_col=['y_col'],
                     filename_valid='mono_class_mono_label_train_preprocess_P1.csv', model=test_model)
            test_model_mono_class_mono_label(self, test_model)

            # Set second model
            model_name = 'tfidf_lgbm_mono_class_mono_label'
            model_dir = os.path.join(utils.get_models_path(), model_name, datetime.now().strftime(f"{model_name}_%Y_%m_%d-%H_%M_%S"))
            os.makedirs(model_dir)
            # We overfit on purpose !
            test_model_2 = model_tfidf_lgbm.ModelTfidfLgbm(x_col='preprocessed_text', y_col='y_col', level_save="HIGH",
                                                         tfidf_params={'analyzer': 'word', 'ngram_range': (1, 2), 'min_df': 1, 'max_df': 0.25, 'max_features': 100000},
                                                         lgbm_params={'learning_rate': 0.1, 'n_estimators': 50, 'max_depth': 2000, 'subsample': 1.0, 'num_leaves': 12070, 'min_data_in_leaf': 2},
                                                         multi_label=False, model_name=model_name, model_dir=model_dir,
                                                         multiclass_strategy='ovr')
            # Test it
            test.main(filename='mono_class_mono_label_train_preprocess_P1.csv', x_col='preprocessed_text', y_col=['y_col'],
                     filename_valid='mono_class_mono_label_train_preprocess_P1.csv', model=test_model_2)
            test_model_mono_class_mono_label(self, test_model_2)

            # Set third model
            # 'ovo' non stable
            # model_name = 'tfidf_lgbm_mono_class_mono_label'
            # model_dir = os.path.join(utils.get_models_path(), model_name, datetime.now().strftime(f"{model_name}_%Y_%m_%d-%H_%M_%S"))
            # os.makedirs(model_dir)
            # # We overfit on purpose !
            # test_model_3 = model_tfidf_lgbm.ModelTfidfLgbm(x_col='preprocessed_text', y_col='y_col', level_save="HIGH",
            #                                              tfidf_params={'analyzer': 'word', 'ngram_range': (1, 2), 'min_df': 1, 'max_df': 0.25, 'max_features': 100000},
            #                                              lgbm_params={'learning_rate': 0.1, 'n_estimators': 50, 'max_depth': 2000, 'subsample': 1.0, 'num_leaves': 12070, 'min_data_in_leaf': 2},
            #                                              multi_label=False, model_name=model_name, model_dir=model_dir,
            #                                              multiclass_strategy='ovo')
            # # Test it
            # test.main(filename='mono_class_mono_label_train_preprocess_P1.csv', x_col='preprocessed_text', y_col=['y_col'],
            #          filename_valid='mono_class_mono_label_train_preprocess_P1.csv', model=test_model_3)
            # test_model_mono_class_mono_label(self, test_model_3)
        except Exception:
            self.fail('testModel_TfidfLgbm failed')

    def test05_Model_TfidfDense(self):
        '''Test of the model TF-IDF/Dense'''
        print('            ------------------ >     Test of the model TF-IDF/Dense     /   Mono-class & Mono-label')

        try:
            # Load training file
            spec = importlib.util.spec_from_file_location("test", f'{full_path_lib}/test_template_nlp-scripts/2_training.py')
            test = importlib.util.module_from_spec(spec)
            spec.loader.exec_module(test)
            # Set model
            model_name = 'tfidf_dense_mono_class_mono_label'
            model_dir = os.path.join(utils.get_models_path(), model_name, datetime.now().strftime(f"{model_name}_%Y_%m_%d-%H_%M_%S"))
            os.makedirs(model_dir)
            test_model = model_tfidf_dense.ModelTfidfDense(x_col='preprocessed_text', y_col='y_col', level_save="HIGH",
                                                           batch_size=16, epochs=20, patience=20,
                                                           tfidf_params={'analyzer': 'word', 'ngram_range': (1, 2), 'min_df': 1, 'max_df': 0.25, 'max_features': 100000},
                                                           multi_label=False, model_name=model_name, model_dir=model_dir)
            # Test it
            test.main(filename='mono_class_mono_label_train_preprocess_P1.csv', x_col='preprocessed_text', y_col=['y_col'],
                     filename_valid='mono_class_mono_label_train_preprocess_P1.csv', model=test_model)
            test_model_mono_class_mono_label(self, test_model)
        except Exception:
            self.fail('testModel_TfidfDense failed')

    def test06_Model_EmbeddingLstm(self):
        '''Test of the model Embedding/LSTM'''
        print('            ------------------ >     Test of the model Embedding/LSTM     /   Mono-class & Mono-label')

        try:
            # Load training file
            spec = importlib.util.spec_from_file_location("test", f'{full_path_lib}/test_template_nlp-scripts/2_training.py')
            test = importlib.util.module_from_spec(spec)
            spec.loader.exec_module(test)
            # Set model
            model_name = 'embedding_lstm_mono_class_mono_label'
            model_dir = os.path.join(utils.get_models_path(), model_name, datetime.now().strftime(f"{model_name}_%Y_%m_%d-%H_%M_%S"))
            os.makedirs(model_dir)
            test_model = model_embedding_lstm.ModelEmbeddingLstm(x_col='preprocessed_text', y_col='y_col', level_save="HIGH",
                                                                 batch_size=16, epochs=20, patience=20,
                                                                 max_sequence_length=60, max_words=100000,
                                                                 embedding_name="custom.300.pkl",
                                                                 multi_label=False, model_name=model_name, model_dir=model_dir)
            # Test it
            test.main(filename='mono_class_mono_label_train_preprocess_P1.csv', x_col='preprocessed_text', y_col=['y_col'],
                   filename_valid='mono_class_mono_label_train_preprocess_P1.csv', model=test_model)
            test_model_mono_class_mono_label(self, test_model)
        except Exception:
            self.fail('testModel_EmbeddingLstm failed')

    def test07_Model_EmbeddingLstmAttention(self):
        '''Test of the model Embedding/LSTM/Attention'''
        print('            ------------------ >     Test of the model Embedding/LSTM/Attention     /   Mono-class & Mono-label')

        try:
            # Load training file
            spec = importlib.util.spec_from_file_location("test", f'{full_path_lib}/test_template_nlp-scripts/2_training.py')
            test = importlib.util.module_from_spec(spec)
            spec.loader.exec_module(test)
            # Set model
            model_name = 'embedding_lstm_attention_mono_class_mono_label'
            model_dir = os.path.join(utils.get_models_path(), model_name, datetime.now().strftime(f"{model_name}_%Y_%m_%d-%H_%M_%S"))
            os.makedirs(model_dir)
            test_model = model_embedding_lstm_attention.ModelEmbeddingLstmAttention(x_col='preprocessed_text', y_col='y_col', level_save="HIGH",
                                                                                    batch_size=16, epochs=40, patience=20,
                                                                                    max_sequence_length=60, max_words=100000,
                                                                                    embedding_name="custom.300.pkl",
                                                                                    multi_label=False, model_name=model_name, model_dir=model_dir)
            # Test it
            test.main(filename='mono_class_mono_label_train_preprocess_P1.csv', x_col='preprocessed_text', y_col=['y_col'],
            filename_valid='mono_class_mono_label_train_preprocess_P1.csv', model=test_model)
            test_model_mono_class_mono_label(self, test_model)
        except Exception:
            self.fail('testModel_EmbeddingLstmAttention failed')

    def test08_Model_EmbeddingLstmGruGpu(self):
        '''Test of the model Embedding/LSTM/GRU'''
        print('            ------------------ >     Test of the model Embedding/LSTM/GRU     /   Mono-class & Mono-label')

        try:
            # Load training file
            spec = importlib.util.spec_from_file_location("test", f'{full_path_lib}/test_template_nlp-scripts/2_training.py')
            test = importlib.util.module_from_spec(spec)
            spec.loader.exec_module(test)
            # Set model
            model_name = 'embedding_lstm_gru_mono_class_mono_label'
            model_dir = os.path.join(utils.get_models_path(), model_name, datetime.now().strftime(f"{model_name}_%Y_%m_%d-%H_%M_%S"))
            os.makedirs(model_dir)
            test_model = model_embedding_lstm_gru_gpu.ModelEmbeddingLstmGruGpu(x_col='preprocessed_text', y_col='y_col', level_save="HIGH",
                                                                               batch_size=16, epochs=20, patience=20,
                                                                               max_sequence_length=60, max_words=100000,
                                                                               embedding_name="custom.300.pkl",
                                                                               multi_label=False, model_name=model_name, model_dir=model_dir)
            # Test it
            test.main(filename='mono_class_mono_label_train_preprocess_P1.csv', x_col='preprocessed_text', y_col=['y_col'],
            filename_valid='mono_class_mono_label_train_preprocess_P1.csv', model=test_model)
            test_model_mono_class_mono_label(self, test_model)
        except Exception:
            self.fail('testModel_EmbeddingLstmGruGpu failed')

    def test09_Model_EmbeddingCnn(self):
        '''Test of the model Embedding/CNN'''
        print('            ------------------ >     Test of the model Embedding/CNN     /   Mono-class & Mono-label')

        try:
            # Load training file
            spec = importlib.util.spec_from_file_location("test", f'{full_path_lib}/test_template_nlp-scripts/2_training.py')
            test = importlib.util.module_from_spec(spec)
            spec.loader.exec_module(test)
            # Set model
            model_name = 'embedding_cnn_mono_class_mono_label'
            model_dir = os.path.join(utils.get_models_path(), model_name, datetime.now().strftime(f"{model_name}_%Y_%m_%d-%H_%M_%S"))
            os.makedirs(model_dir)
            test_model = model_embedding_cnn.ModelEmbeddingCnn(x_col='preprocessed_text', y_col='y_col', level_save="HIGH",
                                                               batch_size=16, epochs=20, patience=20,
                                                               max_sequence_length=60, max_words=100000,
                                                               embedding_name="custom.300.pkl",
                                                               multi_label=False, model_name=model_name, model_dir=model_dir)
            # Test it
            test.main(filename='mono_class_mono_label_train_preprocess_P1.csv', x_col='preprocessed_text', y_col=['y_col'],
            filename_valid='mono_class_mono_label_train_preprocess_P1.csv', model=test_model)
            test_model_mono_class_mono_label(self, test_model)
        except Exception:
            self.fail('testModel_EmbeddingCnn failed')

    def test10_Model_Keras_continue_training(self):
        '''Test continuing a training for a keras model'''
        print("            ------------------ >     Test continuing a training for a keras model     /   Mono-class & Mono-label")

        try:
            # Load training file
            spec = importlib.util.spec_from_file_location("test", f'{full_path_lib}/test_template_nlp-scripts/2_training.py')
            test = importlib.util.module_from_spec(spec)
            spec.loader.exec_module(test)
            # Set model
            model_name = 'embedding_lstm_mono_class_mono_label'
            model_dir = os.path.join(utils.get_models_path(), model_name, datetime.now().strftime(f"{model_name}_%Y_%m_%d-%H_%M_%S"))
            os.makedirs(model_dir)
            test_model = model_embedding_lstm.ModelEmbeddingLstm(x_col='preprocessed_text', y_col='y_col', level_save="HIGH",
                                                                 batch_size=16, epochs=20, patience=20,
                                                                 max_sequence_length=60, max_words=100000,
                                                                 embedding_name="custom.300.pkl",
                                                                 multi_label=False, model_name=model_name, model_dir=model_dir)
            # Run a first training
            test.main(filename='mono_class_mono_label_train_preprocess_P1.csv', x_col='preprocessed_text', y_col=['y_col'],
                      filename_valid='mono_class_mono_label_train_preprocess_P1.csv', model=test_model)
            self.assertEqual(model_dir, test_model.model_dir)

            # Retrieve model & run a second training
            test.main(filename='mono_class_mono_label_train_preprocess_P1.csv', x_col='preprocessed_text', y_col=['y_col'],
                      filename_valid='mono_class_mono_label_train_preprocess_P1.csv', model=test_model)
            self.assertNotEqual(model_dir, test_model.model_dir)

            # Test second trained model
            test_model_mono_class_mono_label(self, test_model)
        except Exception:
            self.fail('testModel_Keras_continue_training failed')

    def test11_Model_TfidfSgdc(self):
        '''Test of the model TF-IDF/SGDClassifier'''
        print('            ------------------ >     Test of the model TF-IDF/SGDClassifier     /   Mono-class & Mono-label')

        try:
            # Load training file
            spec = importlib.util.spec_from_file_location("test", f'{full_path_lib}/test_template_nlp-scripts/2_training.py')
            test = importlib.util.module_from_spec(spec)
            spec.loader.exec_module(test)

            # Set model
            model_name = 'tfidf_sgdc_mono_class_mono_label'
            model_dir = os.path.join(utils.get_models_path(), model_name, datetime.now().strftime(f"{model_name}_%Y_%m_%d-%H_%M_%S"))
            os.makedirs(model_dir)
            test_model = model_tfidf_sgdc.ModelTfidfSgdc(x_col='preprocessed_text', y_col='y_col', level_save="HIGH",
                                                         tfidf_params={'analyzer': 'word', 'ngram_range': (1, 2), 'min_df': 1, 'max_df': 0.25, 'max_features': 100000},
                                                         sgdc_params={'loss': 'hinge', 'max_iter': 1000},
                                                         multi_label=False, model_name=model_name, model_dir=model_dir,
                                                         multiclass_strategy=None)
            # Test it
            test.main(filename='mono_class_mono_label_train_preprocess_P1.csv', x_col='preprocessed_text', y_col=['y_col'],
                      filename_valid='mono_class_mono_label_train_preprocess_P1.csv', model=test_model)
            test_model_mono_class_mono_label(self, test_model)

            # Set second model
            model_name = 'tfidf_sgdc_mono_class_mono_label'
            model_dir = os.path.join(utils.get_models_path(), model_name, datetime.now().strftime(f"{model_name}_%Y_%m_%d-%H_%M_%S"))
            os.makedirs(model_dir)
            test_model_2 = model_tfidf_sgdc.ModelTfidfSgdc(x_col='preprocessed_text', y_col='y_col', level_save="HIGH",
                                                           tfidf_params={'analyzer': 'word', 'ngram_range': (1, 2), 'min_df': 1, 'max_df': 0.25, 'max_features': 100000},
                                                           sgdc_params={'loss': 'log', 'max_iter': 1000},
                                                           multi_label=False, model_name=model_name, model_dir=model_dir,
                                                           multiclass_strategy='ovr')
            # Test it
            test.main(filename='mono_class_mono_label_train_preprocess_P1.csv', x_col='preprocessed_text', y_col=['y_col'],
                      filename_valid='mono_class_mono_label_train_preprocess_P1.csv', model=test_model_2)
            test_model_mono_class_mono_label(self, test_model_2)

            # Set third model
            # 'ovo' non stable
            # model_name = 'tfidf_sgdc_mono_class_mono_label'
            # model_dir = os.path.join(utils.get_models_path(), model_name, datetime.now().strftime(f"{model_name}_%Y_%m_%d-%H_%M_%S"))
            # os.makedirs(model_dir)
            # test_model_3 = model_tfidf_sgdc.ModelTfidfSgdc(x_col='preprocessed_text', y_col='y_col', level_save="HIGH",
            #                                                tfidf_params={'analyzer': 'word', 'ngram_range': (1, 2), 'min_df': 1, 'max_df': 0.25, 'max_features': 100000},
            #                                                sgdc_params={'loss': 'log', 'max_iter': 1000},
            #                                                multi_label=False, model_name=model_name, model_dir=model_dir,
            #                                                multiclass_strategy='ovo')
            # # Test it
            # test.main(filename='mono_class_mono_label_train_preprocess_P1.csv', x_col='preprocessed_text', y_col=['y_col'],
            #           filename_valid='mono_class_mono_label_train_preprocess_P1.csv', model=test_model_3)
            # test_model_mono_class_mono_label(self, test_model_3)
        except Exception:
            self.fail('testModel_TfidfSgdc failed')

    def test012_Model_EmbeddingLstmStructuredAttention(self):
        '''Test of the model Embedding/LSTM/Attention + explainable'''
        print('            ------------------ >     Test of the model Embedding/LSTM/Attention + explainable     /   Mono-class & Mono-label')

        try:
            # Load training file
            spec = importlib.util.spec_from_file_location("test", f'{full_path_lib}/test_template_nlp-scripts/2_training.py')
            test = importlib.util.module_from_spec(spec)
            spec.loader.exec_module(test)
            # Set model
            model_name = 'embedding_lstm_attention_mono_class_mono_label'
            model_dir = os.path.join(utils.get_models_path(), model_name, datetime.now().strftime(f"{model_name}_%Y_%m_%d-%H_%M_%S"))
            os.makedirs(model_dir)
            test_model = model_embedding_lstm_structured_attention.ModelEmbeddingLstmStructuredAttention(x_col='preprocessed_text', y_col='y_col', level_save="HIGH",
                                                                                                         batch_size=16, epochs=40, patience=20,
                                                                                                         max_sequence_length=60, max_words=100000,
                                                                                                         embedding_name="custom.300.pkl",
                                                                                                         multi_label=False, model_name=model_name, model_dir=model_dir)
            # Test it
            test.main(filename='mono_class_mono_label_train_preprocess_P1.csv', x_col='preprocessed_text', y_col=['y_col'],
            filename_valid='mono_class_mono_label_train_preprocess_P1.csv', model=test_model)
            test_model_mono_class_mono_label(self, test_model)
        except Exception:
            self.fail('ModelEmbeddingLstmStructuredAttention failed')

    def test13_Model_HuggingFace(self):
        '''Test of the model HuggingFace'''
        print('            ------------------ >     Test of the model HuggingFace     /   Mono-class & Mono-label')

        try:
            # Load training file
            spec = importlib.util.spec_from_file_location("test", f'{full_path_lib}/test_template_nlp-scripts/2_training.py')
            test = importlib.util.module_from_spec(spec)
            spec.loader.exec_module(test)
            # Set model
            model_name = 'huggingface_mono_class_mono_label'
            model_dir = os.path.join(utils.get_models_path(), model_name, datetime.now().strftime(f"{model_name}_%Y_%m_%d-%H_%M_%S"))
            os.makedirs(model_dir)
            test_model = model_huggingface.ModelHuggingFace(x_col='preprocessed_text', y_col='y_col', level_save="HIGH",
                                                            batch_size=16, epochs=2, patience=5,
                                                            transformer_name='Geotrend/distilbert-base-fr-cased',
                                                            multi_label=False, model_name=model_name, model_dir=model_dir)
            # Test it
            test.main(filename='mono_class_mono_label_train_preprocess_P1.csv', x_col='preprocessed_text', y_col=['y_col'],
                      filename_valid='mono_class_mono_label_train_preprocess_P1.csv', model=test_model)
            test_model_mono_class_mono_label(self, test_model)
        except Exception:
            self.fail('testModel_HuggingFace failed')

    def test14_Model_Aggregation(self):
        '''Test of the model Aggregation'''
        print('            ------------------ >     Test of the model Aggregation     /   Mono-class & Mono-label')

        try:
            # Load training file
            spec = importlib.util.spec_from_file_location("test", f'{full_path_lib}/test_template_nlp-scripts/2_training.py')
            test = importlib.util.module_from_spec(spec)
            spec.loader.exec_module(test)

            # Set model with function majority_vote and list_models=[model, model, model]
            model_name = 'aggregation_mono_class_mono_label'
            model_name_svm1 = 'aggregation_mono_class_mono_label_svm1'
            model_name_svm2 = 'aggregation_mono_class_mono_label_svm2'
            model_name_gbt = 'aggregation_mono_class_mono_label_gbt'
            model_dir_svm1 = os.path.join(utils.get_models_path(), model_name_svm1, datetime.now().strftime(f"{model_name_svm1}_%Y_%m_%d-%H_%M_%S"))
            model_dir_svm2 = os.path.join(utils.get_models_path(), model_name_svm2, datetime.now().strftime(f"{model_name_svm2}_%Y_%m_%d-%H_%M_%S"))
            model_dir_gbt = os.path.join(utils.get_models_path(), model_name_gbt, datetime.now().strftime(f"{model_name_gbt}_%Y_%m_%d-%H_%M_%S"))
            model_dir = os.path.join(utils.get_models_path(), model_name, datetime.now().strftime(f"{model_name}_%Y_%m_%d-%H_%M_%S"))
            list_models = [model_tfidf_svm.ModelTfidfSvm(model_dir=model_dir_svm1), model_tfidf_svm.ModelTfidfSvm(model_dir=model_dir_svm2), model_tfidf_gbt.ModelTfidfGbt(model_dir=model_dir_gbt)]
            test_model = model_aggregation.ModelAggregation(x_col='preprocessed_text', y_col='y_col', level_save="HIGH",
                                                            list_models=list_models, using_proba=False, aggregation_function='majority_vote',
                                                            multi_label=False, model_name=model_name, model_dir=model_dir)
            # Test it
            test.main(filename='mono_class_mono_label_train_preprocess_P1.csv', x_col='preprocessed_text', y_col=['y_col'],
                      filename_valid='mono_class_mono_label_train_preprocess_P1.csv', model=test_model)
            test_model_mono_class_mono_label(self, test_model)
            remove_dir(model_dir)
            remove_dir(model_dir_svm1)
            remove_dir(model_dir_svm2)
            remove_dir(model_dir_gbt)

            # Set model with function majority_vote and list_models=[model_name, model_name, model_name]
            svm1 = model_tfidf_svm.ModelTfidfSvm(model_dir=model_dir_svm1)
            svm1.save()
            svm2 = model_tfidf_svm.ModelTfidfSvm(model_dir=model_dir_svm2)
            svm2.save()
            gbt = model_tfidf_gbt.ModelTfidfGbt(model_dir=model_dir_gbt)
            gbt.save()

            list_models = [os.path.split(model_dir_svm1)[-1], os.path.split(model_dir_svm2)[-1], os.path.split(model_dir_gbt)[-1]]
            model_name = 'aggregation_mono_class_mono_label'
            model_dir = os.path.join(utils.get_models_path(), model_name, datetime.now().strftime(f"{model_name}_%Y_%m_%d-%H_%M_%S"))

            test_model_2 = model_aggregation.ModelAggregation(x_col='preprocessed_text', y_col='y_col', level_save="HIGH",
                                                            list_models=list_models, using_proba=False, aggregation_function='majority_vote',
                                                            multi_label=False, model_name=model_name, model_dir=model_dir)
            # Test it
            test.main(filename='mono_class_mono_label_train_preprocess_P1.csv', x_col='preprocessed_text', y_col=['y_col'],
                      filename_valid='mono_class_mono_label_train_preprocess_P1.csv', model=test_model_2)
            test_model_mono_class_mono_label(self, test_model_2)
            remove_dir(model_dir)
            remove_dir(model_dir_svm1)
            remove_dir(model_dir_svm2)
            remove_dir(model_dir_gbt)

            # Set model with function majority_vote and list_models=[model_name, model, model]
            model_name = 'aggregation_mono_class_mono_label'
            model_name_svm1 = 'aggregation_mono_class_mono_label_svm1'
            model_dir_svm1 = os.path.join(utils.get_models_path(), model_name_svm1, datetime.now().strftime(f"{model_name_svm1}_%Y_%m_%d-%H_%M_%S"))
            svm1 = model_tfidf_svm.ModelTfidfSvm(model_dir=model_dir_svm1)
            svm1.save()
            list_models = [os.path.split(model_dir_svm1)[-1], model_tfidf_svm.ModelTfidfSvm(model_dir=model_dir_svm2), model_tfidf_gbt.ModelTfidfGbt(model_dir=model_dir_gbt)]
            model_dir = os.path.join(utils.get_models_path(), model_name, datetime.now().strftime(f"{model_name}_%Y_%m_%d-%H_%M_%S"))
            test_model_3 = model_aggregation.ModelAggregation(x_col='preprocessed_text', y_col='y_col', level_save="HIGH",
                                                            list_models=list_models, using_proba=False, aggregation_function='majority_vote',
                                                            multi_label=False, model_name=model_name, model_dir=model_dir)
            # Test it
            test.main(filename='mono_class_mono_label_train_preprocess_P1.csv', x_col='preprocessed_text', y_col=['y_col'],
                      filename_valid='mono_class_mono_label_train_preprocess_P1.csv', model=test_model_3)
            test_model_mono_class_mono_label(self, test_model_3)
            remove_dir(model_dir)
            remove_dir(model_dir_svm1)
            remove_dir(model_dir_svm2)
            remove_dir(model_dir_gbt)

            # Set model with function proba_argmax
            model_name = 'aggregation_mono_class_mono_label'
            list_models = [model_tfidf_svm.ModelTfidfSvm(model_dir=model_dir_svm1), model_tfidf_svm.ModelTfidfSvm(model_dir=model_dir_svm2), model_tfidf_gbt.ModelTfidfGbt(model_dir=model_dir_gbt)]
            model_dir = os.path.join(utils.get_models_path(), model_name, datetime.now().strftime(f"{model_name}_%Y_%m_%d-%H_%M_%S"))
            test_model_4 = model_aggregation.ModelAggregation(x_col='preprocessed_text', y_col='y_col', level_save="HIGH",
                                                            list_models=list_models, using_proba=True, aggregation_function='proba_argmax',
                                                            multi_label=False, model_name=model_name, model_dir=model_dir)
            # Test it
            test.main(filename='mono_class_mono_label_train_preprocess_P1.csv', x_col='preprocessed_text', y_col=['y_col'],
                      filename_valid='mono_class_mono_label_train_preprocess_P1.csv', model=test_model_4)
            test_model_mono_class_mono_label(self, test_model_4)
            remove_dir(model_dir)
            remove_dir(model_dir_svm1)
            remove_dir(model_dir_svm2)
            remove_dir(model_dir_gbt)

            # Set model with function given
            model_name = 'aggregation_mono_class_mono_label'
            list_models = [model_tfidf_svm.ModelTfidfSvm(model_dir=model_dir_svm1), model_tfidf_svm.ModelTfidfSvm(model_dir=model_dir_svm2), model_tfidf_gbt.ModelTfidfGbt(model_dir=model_dir_gbt)]
            model_dir = os.path.join(utils.get_models_path(), model_name, datetime.now().strftime(f"{model_name}_%Y_%m_%d-%H_%M_%S"))

            # This function is a copy of majority_vote function
            def function_test(predictions: pd.Series, **kwargs) -> list:
                labels, counts = np.unique(predictions, return_counts=True)
                votes = [(label, count) for label, count in zip(labels, counts)]
                votes = sorted(votes, key=lambda x: x[1], reverse=True)
                possible_classes = {vote[0] for vote in votes if vote[1]==votes[0][1]}
                return [prediction for prediction in predictions if prediction in possible_classes][0]
                
            test_model_5 = model_aggregation.ModelAggregation(x_col='preprocessed_text', y_col='y_col', level_save="HIGH",
                                                            list_models=list_models, using_proba=False, aggregation_function=function_test,
                                                            multi_label=False, model_name=model_name, model_dir=model_dir)
            # Test it
            test.main(filename='mono_class_mono_label_train_preprocess_P1.csv', x_col='preprocessed_text', y_col=['y_col'],
                      filename_valid='mono_class_mono_label_train_preprocess_P1.csv', model=test_model_5)
            test_model_mono_class_mono_label(self, test_model_5)
            remove_dir(model_dir)
            remove_dir(model_dir_svm1)
            remove_dir(model_dir_svm2)
            remove_dir(model_dir_gbt)

        except Exception:
            self.fail('testModel_Aggregation failed')


def test_model_mono_class_multi_label(test_class, test_model):
    '''Generic fonction to test a given model for mono-class/multi-labels'''

    # Check files exists
    test_class.assertTrue(os.path.exists(os.path.join(test_model.model_dir, 'configurations.json')))
    test_class.assertTrue(os.path.exists(os.path.join(test_model.model_dir, f'{test_model.model_name}.pkl')))
    # Try some functions
    index_col_1 = test_model.list_classes.index('y_col_1')
    index_col_2 = test_model.list_classes.index('y_col_2')
    pred_none = [0, 0]
    pred_col_1 = [0, 0]
    pred_col_1[index_col_1] = 1
    pred_col_2 = [0, 0]
    pred_col_2[index_col_2] = 1
    pred_all = [1, 1]
    # predict
    preds = test_model.predict(['cdi à temps complet', 'vous disposez du permis', 'le véhicule est nécessaire', 'vous disposez du permis et le véhicule est nécessaire'])
    test_class.assertEqual([list(_) for _ in preds], [pred_none, pred_col_1, pred_col_2, pred_all])
    # predict_proba
    probas = test_model.predict_proba(['cdi à temps complet', 'vous disposez du permis', 'le véhicule est nécessaire', 'vous disposez du permis et le véhicule est nécessaire'])
    test_class.assertLess(probas[0][index_col_1], 0.5)
    test_class.assertLess(probas[0][index_col_2], 0.5)
    test_class.assertGreater(probas[1][index_col_1], 0.5)
    test_class.assertLess(probas[1][index_col_2], 0.5)
    test_class.assertLess(probas[2][index_col_1], 0.5)
    test_class.assertGreater(probas[2][index_col_2], 0.5)
    test_class.assertGreater(probas[3][index_col_1], 0.5)
    test_class.assertGreater(probas[3][index_col_2], 0.5)
    # predict w/ return_proba=True
    probas2 = test_model.predict(['cdi à temps complet', 'vous disposez du permis', 'le véhicule est nécessaire', 'vous disposez du permis et le véhicule est nécessaire'], return_proba=True)
    test_class.assertLess(probas2[0][index_col_1], 0.5)
    test_class.assertLess(probas2[0][index_col_2], 0.5)
    test_class.assertGreater(probas2[1][index_col_1], 0.5)
    test_class.assertLess(probas2[1][index_col_2], 0.5)
    test_class.assertLess(probas2[2][index_col_1], 0.5)
    test_class.assertGreater(probas2[2][index_col_2], 0.5)
    test_class.assertGreater(probas2[3][index_col_1], 0.5)
    test_class.assertGreater(probas2[3][index_col_2], 0.5)
    # predict_with_proba
    pred_proba = test_model.predict_with_proba(['cdi à temps complet', 'vous disposez du permis', 'le véhicule est nécessaire', 'vous disposez du permis et le véhicule est nécessaire'])
    test_class.assertEqual([list(_) for _ in pred_proba[0]], [pred_none, pred_col_1, pred_col_2, pred_all])
    test_class.assertLess(pred_proba[1][0][index_col_1], 0.5)
    test_class.assertLess(pred_proba[1][0][index_col_2], 0.5)
    test_class.assertGreater(pred_proba[1][1][index_col_1], 0.5)
    test_class.assertLess(pred_proba[1][1][index_col_2], 0.5)
    test_class.assertLess(pred_proba[1][2][index_col_1], 0.5)
    test_class.assertGreater(pred_proba[1][2][index_col_2], 0.5)
    test_class.assertGreater(pred_proba[1][3][index_col_1], 0.5)
    test_class.assertGreater(pred_proba[1][3][index_col_2], 0.5)
    # get_predict_position
    # position start at 1
    with test_class.assertRaises(ValueError):
        test_model.get_predict_position(['toto', 'tata', 'toto', 'titi'], ['toto', 'tata', 'toto', 'titi'])  # Does not work with multi-labels
    # get_classes_from_proba
    test_class.assertEqual([list(_) for _ in test_model.get_classes_from_proba(probas)], [pred_none, pred_col_1, pred_col_2, pred_all])
    # get_top_n_from_proba
    with test_class.assertRaises(ValueError):
        test_model.get_top_n_from_proba(probas, n=2)  # Does not work with multi-labels
    # inverse_transform
    test_class.assertEqual(list(test_model.inverse_transform(preds)), [(), ('y_col_1',), ('y_col_2',), ('y_col_1', 'y_col_2')])

    # Remove dir
    remove_dir(test_model.model_dir)


class Case3_MonoClassMultiLabel(unittest.TestCase):
    '''Class to test the mono-class / multi-labels case'''

    def test01_PrepareDatasets(self):
        '''Prepares the datasets'''
        print("Prepares the datasets for the mono-class / multi-labels case")

        # Gen. datasets
        split_train_valid_test = f"{activate_venv}python {full_path_lib}/test_template_nlp-scripts/utils/0_split_train_valid_test.py --overwrite -f mono_class_multi_label.csv --split_type random --perc_train 0.6 --perc_valid 0.2 --perc_test 0.2 --x_col x_col --y_col y_col --seed 42"
        preprocessing = f"{activate_venv}python {full_path_lib}/test_template_nlp-scripts/1_preprocess_data.py -f mono_class_multi_label_train.csv mono_class_multi_label_valid.csv -p preprocess_P1 --input_col x_col"
        self.assertEqual(subprocess.run(split_train_valid_test, shell=True).returncode, 0)
        self.assertEqual(subprocess.run(preprocessing, shell=True).returncode, 0)

    def test02_Model_TfidfSvm(self):
        '''Test of the model TF-IDF/SVM'''
        print('            ------------------ >     Test of the model TF-IDF/SVM     /   Mono-class & Multi-labels')

        try:
            # Load training file
            spec = importlib.util.spec_from_file_location("test", f'{full_path_lib}/test_template_nlp-scripts/2_training.py')
            test = importlib.util.module_from_spec(spec)
            spec.loader.exec_module(test)

            # Set model
            model_name = 'tfidf_svm_mono_class_multi_label'
            model_dir = os.path.join(utils.get_models_path(), model_name, datetime.now().strftime(f"{model_name}_%Y_%m_%d-%H_%M_%S"))
            os.makedirs(model_dir)
            test_model = model_tfidf_svm.ModelTfidfSvm(x_col='preprocessed_text', y_col='y_col', level_save="HIGH",
                                                       tfidf_params={'analyzer': 'word', 'ngram_range': (1, 2), 'min_df': 1, 'max_df': 0.25, 'max_features': 100000},
                                                       svc_params={'C': 1.0, 'max_iter': 10000},
                                                       multi_label=True, model_name=model_name, model_dir=model_dir,
                                                       multiclass_strategy=None)
            # Test it
            test.main(filename='mono_class_multi_label_train_preprocess_P1.csv', x_col='preprocessed_text', y_col=['y_col_1', 'y_col_2'],
                      filename_valid='mono_class_multi_label_train_preprocess_P1.csv', model=test_model)
            test_model_mono_class_multi_label(self, test_model)

            # Set second model
            model_name = 'tfidf_svm_mono_class_multi_label'
            model_dir = os.path.join(utils.get_models_path(), model_name, datetime.now().strftime(f"{model_name}_%Y_%m_%d-%H_%M_%S"))
            os.makedirs(model_dir)
            test_model_2 = model_tfidf_svm.ModelTfidfSvm(x_col='preprocessed_text', y_col='y_col', level_save="HIGH",
                                                         tfidf_params={'analyzer': 'word', 'ngram_range': (1, 2), 'min_df': 1, 'max_df': 0.25, 'max_features': 100000},
                                                         svc_params={'C': 1.0, 'max_iter': 10000},
                                                         multi_label=True, model_name=model_name, model_dir=model_dir,
                                                         multiclass_strategy='ovr')
            # Test it
            test.main(filename='mono_class_multi_label_train_preprocess_P1.csv', x_col='preprocessed_text', y_col=['y_col_1', 'y_col_2'],
                      filename_valid='mono_class_multi_label_train_preprocess_P1.csv', model=test_model_2)
            test_model_mono_class_multi_label(self, test_model_2)

            # Set third model
            # 'ovo' non stable
            # model_name = 'tfidf_svm_mono_class_multi_label'
            # model_dir = os.path.join(utils.get_models_path(), model_name, datetime.now().strftime(f"{model_name}_%Y_%m_%d-%H_%M_%S"))
            # os.makedirs(model_dir)
            # test_model_3 = model_tfidf_svm.ModelTfidfSvm(x_col='preprocessed_text', y_col='y_col', level_save="HIGH",
            #                                              tfidf_params={'analyzer': 'word', 'ngram_range': (1, 2), 'min_df': 1, 'max_df': 0.25, 'max_features': 100000},
            #                                              svc_params={'C': 1.0, 'max_iter': 10000},
            #                                              multi_label=True, model_name=model_name, model_dir=model_dir,
            #                                              multiclass_strategy='ovo')
            # # Test it
            # test.main(filename='mono_class_multi_label_train_preprocess_P1.csv', x_col='preprocessed_text', y_col=['y_col_1', 'y_col_2'],
            #           filename_valid='mono_class_multi_label_train_preprocess_P1.csv', model=test_model_3)
            # test_model_mono_class_multi_label(self, test_model_3)
        except Exception:
            self.fail('testModel_TfidfSvm failed')

    def test03_Model_TfidfGbt(self):
        '''Test of the model TF-IDF/GBT'''
        print('            ------------------ >     Test of the model TF-IDF/GBT     /   Mono-class & Multi-labels')

        try:
            # Load training file
            spec = importlib.util.spec_from_file_location("test", f'{full_path_lib}/test_template_nlp-scripts/2_training.py')
            test = importlib.util.module_from_spec(spec)
            spec.loader.exec_module(test)

            # Set model
            model_name = 'tfidf_gbt_mono_class_multi_label'
            model_dir = os.path.join(utils.get_models_path(), model_name, datetime.now().strftime(f"{model_name}_%Y_%m_%d-%H_%M_%S"))
            os.makedirs(model_dir)
            test_model = model_tfidf_gbt.ModelTfidfGbt(x_col='preprocessed_text', y_col='y_col', level_save="HIGH",
                                                       tfidf_params={'analyzer': 'word', 'ngram_range': (1, 2), 'min_df': 1, 'max_df': 0.25, 'max_features': 100000},
                                                       gbt_params={'learning_rate': 0.1, 'n_estimators': 5, 'max_depth': 5, 'subsample': 1.0, 'max_features': 'auto'},
                                                       multi_label=True, model_name=model_name, model_dir=model_dir,
                                                       multiclass_strategy=None)
            # Test it
            test.main(filename='mono_class_multi_label_train_preprocess_P1.csv', x_col='preprocessed_text', y_col=['y_col_1', 'y_col_2'],
                      filename_valid='mono_class_multi_label_train_preprocess_P1.csv', model=test_model)
            test_model_mono_class_multi_label(self, test_model)

            # Set second model
            model_name = 'tfidf_gbt_mono_class_multi_label'
            model_dir = os.path.join(utils.get_models_path(), model_name, datetime.now().strftime(f"{model_name}_%Y_%m_%d-%H_%M_%S"))
            os.makedirs(model_dir)
            test_model_2 = model_tfidf_gbt.ModelTfidfGbt(x_col='preprocessed_text', y_col='y_col', level_save="HIGH",
                                                       tfidf_params={'analyzer': 'word', 'ngram_range': (1, 2), 'min_df': 1, 'max_df': 0.25, 'max_features': 100000},
                                                       gbt_params={'learning_rate': 0.1, 'n_estimators': 5, 'max_depth': 5, 'subsample': 1.0, 'max_features': 'auto'},
                                                       multi_label=True, model_name=model_name, model_dir=model_dir,
                                                       multiclass_strategy='ovr')
            # Test it
            test.main(filename='mono_class_multi_label_train_preprocess_P1.csv', x_col='preprocessed_text', y_col=['y_col_1', 'y_col_2'],
                      filename_valid='mono_class_multi_label_train_preprocess_P1.csv', model=test_model_2)
            test_model_mono_class_multi_label(self, test_model_2)

            # Set third model
            # 'ovo' non stable
            # model_name = 'tfidf_gbt_mono_class_multi_label'
            # model_dir = os.path.join(utils.get_models_path(), model_name, datetime.now().strftime(f"{model_name}_%Y_%m_%d-%H_%M_%S"))
            # os.makedirs(model_dir)
            # test_model_3 = model_tfidf_gbt.ModelTfidfGbt(x_col='preprocessed_text', y_col='y_col', level_save="HIGH",
            #                                            tfidf_params={'analyzer': 'word', 'ngram_range': (1, 2), 'min_df': 1, 'max_df': 0.25, 'max_features': 100000},
            #                                            gbt_params={'learning_rate': 0.1, 'n_estimators': 5, 'max_depth': 5, 'subsample': 1.0, 'max_features': 'auto'},
            #                                            multi_label=True, model_name=model_name, model_dir=model_dir,
            #                                            multiclass_strategy='ovo')
            # # Test it
            # test.main(filename='mono_class_multi_label_train_preprocess_P1.csv', x_col='preprocessed_text', y_col=['y_col_1', 'y_col_2'],
            #           filename_valid='mono_class_multi_label_train_preprocess_P1.csv', model=test_model_3)
            # test_model_mono_class_multi_label(self, test_model_3)
        except Exception:
            self.fail('testModel_TfidfGbt failed')

    def test04_Model_TfidfLgbm(self):
        '''Test of the model TF-IDF/LGBM'''
        print('            ------------------ >     Test of the model TF-IDF/LGBM     /   Mono-class & Multi-labels')

        try:
            # Load training file
            spec = importlib.util.spec_from_file_location("test", f'{full_path_lib}/test_template_nlp-scripts/2_training.py')
            test = importlib.util.module_from_spec(spec)
            spec.loader.exec_module(test)

            # Set model
            model_name = 'tfidf_lgbm_mono_class_multi_label'
            model_dir = os.path.join(utils.get_models_path(), model_name, datetime.now().strftime(f"{model_name}_%Y_%m_%d-%H_%M_%S"))
            os.makedirs(model_dir)
            # We overfit on purpose !
            test_model = model_tfidf_lgbm.ModelTfidfLgbm(x_col='preprocessed_text', y_col='y_col', level_save="HIGH",
                                                         tfidf_params={'analyzer': 'word', 'ngram_range': (1, 2), 'min_df': 1, 'max_df': 0.25, 'max_features': 100000},
                                                         lgbm_params={'learning_rate': 0.1, 'n_estimators': 50, 'max_depth': 2000, 'subsample': 1.0, 'num_leaves': 12070, 'min_data_in_leaf': 2},
                                                         multi_label=True, model_name=model_name, model_dir=model_dir,
                                                         multiclass_strategy=None)
            # Test it
            test.main(filename='mono_class_multi_label_train_preprocess_P1.csv', x_col='preprocessed_text', y_col=['y_col_1', 'y_col_2'],
                     filename_valid='mono_class_multi_label_train_preprocess_P1.csv', model=test_model)
            test_model_mono_class_multi_label(self, test_model)

            # Set second model
            model_name = 'tfidf_lgbm_mono_class_multi_label'
            model_dir = os.path.join(utils.get_models_path(), model_name, datetime.now().strftime(f"{model_name}_%Y_%m_%d-%H_%M_%S"))
            os.makedirs(model_dir)
            # We overfit on purpose !
            test_model_2 = model_tfidf_lgbm.ModelTfidfLgbm(x_col='preprocessed_text', y_col='y_col', level_save="HIGH",
                                                         tfidf_params={'analyzer': 'word', 'ngram_range': (1, 2), 'min_df': 1, 'max_df': 0.25, 'max_features': 100000},
                                                         lgbm_params={'learning_rate': 0.1, 'n_estimators': 50, 'max_depth': 2000, 'subsample': 1.0, 'num_leaves': 12070, 'min_data_in_leaf': 2},
                                                         multi_label=True, model_name=model_name, model_dir=model_dir,
                                                         multiclass_strategy='ovr')
            # Test it
            test.main(filename='mono_class_multi_label_train_preprocess_P1.csv', x_col='preprocessed_text', y_col=['y_col_1', 'y_col_2'],
                     filename_valid='mono_class_multi_label_train_preprocess_P1.csv', model=test_model_2)
            test_model_mono_class_multi_label(self, test_model_2)

            # Set third model
            # 'ovo' non stable
            # model_name = 'tfidf_lgbm_mono_class_multi_label'
            # model_dir = os.path.join(utils.get_models_path(), model_name, datetime.now().strftime(f"{model_name}_%Y_%m_%d-%H_%M_%S"))
            # os.makedirs(model_dir)
            # # We overfit on purpose !
            # test_model_3 = model_tfidf_lgbm.ModelTfidfLgbm(x_col='preprocessed_text', y_col='y_col', level_save="HIGH",
            #                                              tfidf_params={'analyzer': 'word', 'ngram_range': (1, 2), 'min_df': 1, 'max_df': 0.25, 'max_features': 100000},
            #                                              lgbm_params={'learning_rate': 0.1, 'n_estimators': 50, 'max_depth': 2000, 'subsample': 1.0, 'num_leaves': 12070, 'min_data_in_leaf': 2},
            #                                              multi_label=True, model_name=model_name, model_dir=model_dir,
            #                                              multiclass_strategy='ovo')
            # # Test it
            # test.main(filename='mono_class_multi_label_train_preprocess_P1.csv', x_col='preprocessed_text', y_col=['y_col_1', 'y_col_2'],
            #          filename_valid='mono_class_multi_label_train_preprocess_P1.csv', model=test_model_3)
            # test_model_mono_class_multi_label(self, test_model_3)
        except Exception:
            self.fail('testModel_TfidfLgbm failed')

    def test05_Model_TfidfDense(self):
        '''Test of the model TF-IDF/Dense'''
        print('            ------------------ >     Test of the model TF-IDF/Dense     /   Mono-class & Multi-labels')

        try:
            # Load training file
            spec = importlib.util.spec_from_file_location("test", f'{full_path_lib}/test_template_nlp-scripts/2_training.py')
            test = importlib.util.module_from_spec(spec)
            spec.loader.exec_module(test)
            # Set model
            model_name = 'tfidf_dense_mono_class_multi_label'
            model_dir = os.path.join(utils.get_models_path(), model_name, datetime.now().strftime(f"{model_name}_%Y_%m_%d-%H_%M_%S"))
            os.makedirs(model_dir)
            test_model = model_tfidf_dense.ModelTfidfDense(x_col='preprocessed_text', y_col='y_col', level_save="HIGH",
                                                           batch_size=16, epochs=20, patience=20,
                                                           tfidf_params={'analyzer': 'word', 'ngram_range': (1, 2), 'min_df': 1, 'max_df': 0.25, 'max_features': 100000},
                                                           multi_label=True, model_name=model_name, model_dir=model_dir)
            # Test it
            test.main(filename='mono_class_multi_label_train_preprocess_P1.csv', x_col='preprocessed_text', y_col=['y_col_1', 'y_col_2'],
                     filename_valid='mono_class_multi_label_train_preprocess_P1.csv', model=test_model)
            test_model_mono_class_multi_label(self, test_model)
        except Exception:
            self.fail('testModel_TfidfDense failed')

    def test06_Model_EmbeddingLstm(self):
        '''Test of the model Embedding/LSTM'''
        print('            ------------------ >     Test of the model Embedding/LSTM     /   Mono-class & Multi-labels')

        try:
            # Load training file
            spec = importlib.util.spec_from_file_location("test", f'{full_path_lib}/test_template_nlp-scripts/2_training.py')
            test = importlib.util.module_from_spec(spec)
            spec.loader.exec_module(test)
            # Set model
            model_name = 'embedding_lstm_mono_class_multi_label'
            model_dir = os.path.join(utils.get_models_path(), model_name, datetime.now().strftime(f"{model_name}_%Y_%m_%d-%H_%M_%S"))
            os.makedirs(model_dir)
            test_model = model_embedding_lstm.ModelEmbeddingLstm(x_col='preprocessed_text', y_col='y_col', level_save="HIGH",
                                                                 batch_size=16, epochs=20, patience=20,
                                                                 max_sequence_length=60, max_words=100000,
                                                                 embedding_name="custom.300.pkl",
                                                                 multi_label=True, model_name=model_name, model_dir=model_dir)
            # Test it
            test.main(filename='mono_class_multi_label_train_preprocess_P1.csv', x_col='preprocessed_text', y_col=['y_col_1', 'y_col_2'],
                      filename_valid='mono_class_multi_label_train_preprocess_P1.csv', model=test_model)
            test_model_mono_class_multi_label(self, test_model)
        except Exception:
            self.fail('testModel_EmbeddingLstm failed')

    # TODO : Make sure that this test passes everytime by making it more stable
    @unittest.skip("The test of the LSTM model with attention + Mono-class & Multi-labels is unstable, for now, we skip it !")
    def test07_Model_EmbeddingLstmAttention(self):
        '''Test of the model Embedding/LSTM/Attention'''
        print('            ------------------ >     Test of the model Embedding/LSTM/Attention     /   Mono-class & Multi-labels')

        try:
            # Load training file
            spec = importlib.util.spec_from_file_location("test", f'{full_path_lib}/test_template_nlp-scripts/2_training.py')
            test = importlib.util.module_from_spec(spec)
            spec.loader.exec_module(test)
            # Set model
            model_name = 'embedding_lstm_attention_mono_class_multi_label'
            model_dir = os.path.join(utils.get_models_path(), model_name, datetime.now().strftime(f"{model_name}_%Y_%m_%d-%H_%M_%S"))
            os.makedirs(model_dir)
            test_model = model_embedding_lstm_attention.ModelEmbeddingLstmAttention(x_col='preprocessed_text', y_col='y_col', level_save="HIGH",
                                                                                    batch_size=16, epochs=40, patience=40,
                                                                                    max_sequence_length=60, max_words=100000,
                                                                                    embedding_name="custom.300.pkl",
                                                                                    multi_label=True, model_name=model_name, model_dir=model_dir)
            # Test it
            test.main(filename='mono_class_multi_label_train_preprocess_P1.csv', x_col='preprocessed_text', y_col=['y_col_1', 'y_col_2'],
            filename_valid='mono_class_multi_label_train_preprocess_P1.csv', model=test_model)
            test_model_mono_class_multi_label(self, test_model)
        except Exception:
            self.fail('testModel_EmbeddingLstmAttention failed')

    def test08_Model_EmbeddingLstmGruGpu(self):
        '''Test of the model Embedding/LSTM/GRU'''
        print('            ------------------ >     Test of the model Embedding/LSTM/GRU     /   Mono-class & Multi-labels')

        try:
            # Load training file
            spec = importlib.util.spec_from_file_location("test", f'{full_path_lib}/test_template_nlp-scripts/2_training.py')
            test = importlib.util.module_from_spec(spec)
            spec.loader.exec_module(test)
            # Set model
            model_name = 'embedding_lstm_gru_mono_class_multi_label'
            model_dir = os.path.join(utils.get_models_path(), model_name, datetime.now().strftime(f"{model_name}_%Y_%m_%d-%H_%M_%S"))
            os.makedirs(model_dir)
            test_model = model_embedding_lstm_gru_gpu.ModelEmbeddingLstmGruGpu(x_col='preprocessed_text', y_col='y_col', level_save="HIGH",
                                                                               batch_size=16, epochs=20, patience=20,
                                                                               max_sequence_length=60, max_words=100000,
                                                                               embedding_name="custom.300.pkl",
                                                                               multi_label=True, model_name=model_name, model_dir=model_dir)
            # Test it
            test.main(filename='mono_class_multi_label_train_preprocess_P1.csv', x_col='preprocessed_text', y_col=['y_col_1', 'y_col_2'],
            filename_valid='mono_class_multi_label_train_preprocess_P1.csv', model=test_model)
            test_model_mono_class_multi_label(self, test_model)
        except Exception:
            self.fail('testModel_EmbeddingLstmGruGpu failed')

    def test09_Model_EmbeddingCnn(self):
        '''Test of the model Embedding/CNN'''
        print('            ------------------ >     Test of the model Embedding/CNN     /   Mono-class & Multi-labels')

        try:
            # Load training file
            spec = importlib.util.spec_from_file_location("test", f'{full_path_lib}/test_template_nlp-scripts/2_training.py')
            test = importlib.util.module_from_spec(spec)
            spec.loader.exec_module(test)
            # Set model
            model_name = 'embedding_cnn_mono_class_multi_label'
            model_dir = os.path.join(utils.get_models_path(), model_name, datetime.now().strftime(f"{model_name}_%Y_%m_%d-%H_%M_%S"))
            os.makedirs(model_dir)
            test_model = model_embedding_cnn.ModelEmbeddingCnn(x_col='preprocessed_text', y_col='y_col', level_save="HIGH",
                                                               batch_size=16, epochs=20, patience=20,
                                                               max_sequence_length=60, max_words=100000,
                                                               embedding_name="custom.300.pkl",
                                                               multi_label=True, model_name=model_name, model_dir=model_dir)
            # Test it
            test.main(filename='mono_class_multi_label_train_preprocess_P1.csv', x_col='preprocessed_text', y_col=['y_col_1', 'y_col_2'],
            filename_valid='mono_class_multi_label_train_preprocess_P1.csv', model=test_model)
            test_model_mono_class_multi_label(self, test_model)
        except Exception:
            self.fail('testModel_EmbeddingCnn failed')

    def test10_Model_Keras_continue_training(self):
        '''Test continuing a training for a keras model'''
        print("            ------------------ >     Test continuing a training for a keras model     /   Mono-class & multi-labels")

        try:
            # Load training file
            spec = importlib.util.spec_from_file_location("test", f'{full_path_lib}/test_template_nlp-scripts/2_training.py')
            test = importlib.util.module_from_spec(spec)
            spec.loader.exec_module(test)
            # Set model
            model_name = 'embedding_lstm_mono_class_mono_label'
            model_dir = os.path.join(utils.get_models_path(), model_name, datetime.now().strftime(f"{model_name}_%Y_%m_%d-%H_%M_%S"))
            os.makedirs(model_dir)
            test_model = model_embedding_lstm_attention.ModelEmbeddingLstmAttention(x_col='preprocessed_text', y_col='y_col', level_save="HIGH",
                                                                                    batch_size=16, epochs=40, patience=40,
                                                                                    max_sequence_length=60, max_words=100000,
                                                                                    embedding_name="custom.300.pkl",
                                                                                    multi_label=True, model_name=model_name, model_dir=model_dir)
            # Run a first training
            test.main(filename='mono_class_multi_label_train_preprocess_P1.csv', x_col='preprocessed_text', y_col=['y_col_1', 'y_col_2'],
                      filename_valid='mono_class_multi_label_train_preprocess_P1.csv', model=test_model)
            self.assertEqual(model_dir, test_model.model_dir)

            # Retrieve model & run a second training
            test.main(filename='mono_class_multi_label_train_preprocess_P1.csv', x_col='preprocessed_text', y_col=['y_col_1', 'y_col_2'],
                      filename_valid='mono_class_multi_label_train_preprocess_P1.csv', model=test_model)
            self.assertNotEqual(model_dir, test_model.model_dir)

            # Test second trained model
            test_model_mono_class_multi_label(self, test_model)
        except Exception:
            self.fail('testModel_Keras_continue_training failed')

    def test11_Model_TfidfSgdc(self):
        '''Test of the model TF-IDF/SGDClassifier'''
        print('            ------------------ >     Test of the model TF-IDF/SGDClassifier     /   Mono-class & Multi-labels')

        try:
            # Load training file
            spec = importlib.util.spec_from_file_location("test", f'{full_path_lib}/test_template_nlp-scripts/2_training.py')
            test = importlib.util.module_from_spec(spec)
            spec.loader.exec_module(test)

            # Set model
            model_name = 'tfidf_sgdc_mono_class_multi_label'
            model_dir = os.path.join(utils.get_models_path(), model_name, datetime.now().strftime(f"{model_name}_%Y_%m_%d-%H_%M_%S"))
            os.makedirs(model_dir)
            test_model = model_tfidf_sgdc.ModelTfidfSgdc(x_col='preprocessed_text', y_col='y_col', level_save="HIGH",
                                                         tfidf_params={'analyzer': 'word', 'ngram_range': (1, 2), 'min_df': 1, 'max_df': 0.25, 'max_features': 100000},
                                                         sgdc_params={'loss': 'hinge', 'max_iter': 1000},
                                                         multi_label=True, model_name=model_name, model_dir=model_dir,
                                                         multiclass_strategy=None)
            # Test it
            test.main(filename='mono_class_multi_label_train_preprocess_P1.csv', x_col='preprocessed_text', y_col=['y_col_1', 'y_col_2'],
                      filename_valid='mono_class_multi_label_train_preprocess_P1.csv', model=test_model)
            test_model_mono_class_multi_label(self, test_model)

            # Set second model
            model_name = 'tfidf_sgdc_mono_class_multi_label'
            model_dir = os.path.join(utils.get_models_path(), model_name, datetime.now().strftime(f"{model_name}_%Y_%m_%d-%H_%M_%S"))
            os.makedirs(model_dir)
            test_model_2 = model_tfidf_sgdc.ModelTfidfSgdc(x_col='preprocessed_text', y_col='y_col', level_save="HIGH",
                                                           tfidf_params={'analyzer': 'word', 'ngram_range': (1, 2), 'min_df': 1, 'max_df': 0.25, 'max_features': 100000},
                                                           sgdc_params={'loss': 'log', 'max_iter': 1000},
                                                           multi_label=True, model_name=model_name, model_dir=model_dir,
                                                           multiclass_strategy='ovr')
            # Test it
            test.main(filename='mono_class_multi_label_train_preprocess_P1.csv', x_col='preprocessed_text', y_col=['y_col_1', 'y_col_2'],
                      filename_valid='mono_class_multi_label_train_preprocess_P1.csv', model=test_model_2)
            test_model_mono_class_multi_label(self, test_model_2)

            # Set third model
            # 'ovo' non stable
            # model_name = 'tfidf_sgdc_mono_class_multi_label'
            # model_dir = os.path.join(utils.get_models_path(), model_name, datetime.now().strftime(f"{model_name}_%Y_%m_%d-%H_%M_%S"))
            # os.makedirs(model_dir)
            # test_model_3 = model_tfidf_sgdc.ModelTfidfSgdc(x_col='preprocessed_text', y_col='y_col', level_save="HIGH",
            #                                                tfidf_params={'analyzer': 'word', 'ngram_range': (1, 2), 'min_df': 1, 'max_df': 0.25, 'max_features': 100000},
            #                                                sgdc_params={'loss': 'log', 'max_iter': 1000},
            #                                                multi_label=True, model_name=model_name, model_dir=model_dir,
            #                                                multiclass_strategy='ovo')
            # # Test it
            # test.main(filename='mono_class_multi_label_train_preprocess_P1.csv', x_col='preprocessed_text', y_col=['y_col_1', 'y_col_2'],
            #           filename_valid='mono_class_multi_label_train_preprocess_P1.csv', model=test_model_3)
            # test_model_mono_class_multi_label(self, test_model_3)
        except Exception:
            self.fail('testModel_TfidfSgdc failed')

    def test12_Model_EmbeddingLstmStructuredAttention(self):
        '''Test of the model Embedding/LSTM/Attention + explainable'''
        print('            ------------------ >     Test of the model Embedding/LSTM/Attention + explainable     /   Mono-class & Multi-labels')

        try:
            # Load training file
            spec = importlib.util.spec_from_file_location("test", f'{full_path_lib}/test_template_nlp-scripts/2_training.py')
            test = importlib.util.module_from_spec(spec)
            spec.loader.exec_module(test)
            # Set model
            model_name = 'embedding_lstm_attention_mono_class_multi_label'
            model_dir = os.path.join(utils.get_models_path(), model_name, datetime.now().strftime(f"{model_name}_%Y_%m_%d-%H_%M_%S"))
            os.makedirs(model_dir)
            test_model = model_embedding_lstm_structured_attention.ModelEmbeddingLstmStructuredAttention(x_col='preprocessed_text', y_col='y_col', level_save="HIGH",
                                                                                                         batch_size=16, epochs=40, patience=40,
                                                                                                         max_sequence_length=60, max_words=100000,
                                                                                                         embedding_name="custom.300.pkl",
                                                                                                         multi_label=True, model_name=model_name, model_dir=model_dir)
            # Test it
            test.main(filename='mono_class_multi_label_train_preprocess_P1.csv', x_col='preprocessed_text', y_col=['y_col_1', 'y_col_2'],
            filename_valid='mono_class_multi_label_train_preprocess_P1.csv', model=test_model)
            test_model_mono_class_multi_label(self, test_model)
        except Exception:
            self.fail('testModel_EmbeddingLstmStructuredAttention failed')

    def test13_Model_HuggingFace(self):
        '''Test of the model HuggingFace'''
        print('            ------------------ >     Test of the model HuggingFace     /   Mono-class & Multi-labels')

        try:
            # Load training file
            spec = importlib.util.spec_from_file_location("test", f'{full_path_lib}/test_template_nlp-scripts/2_training.py')
            test = importlib.util.module_from_spec(spec)
            spec.loader.exec_module(test)
            # Set model
            model_name = 'huggingface_mono_class_multi_label'
            model_dir = os.path.join(utils.get_models_path(), model_name, datetime.now().strftime(f"{model_name}_%Y_%m_%d-%H_%M_%S"))
            os.makedirs(model_dir)
            test_model = model_huggingface.ModelHuggingFace(x_col='preprocessed_text', y_col='y_col', level_save="HIGH",
                                                            batch_size=16, epochs=2, patience=5,
                                                            transformer_name='Geotrend/distilbert-base-fr-cased',
                                                            multi_label=True, model_name=model_name, model_dir=model_dir)
            # Test it
            test.main(filename='mono_class_multi_label_train_preprocess_P1.csv', x_col='preprocessed_text', y_col=['y_col_1', 'y_col_2'],
                      filename_valid='mono_class_multi_label_train_preprocess_P1.csv', model=test_model)
            test_model_mono_class_multi_label(self, test_model)
        except Exception:
            self.fail('testModel_HuggingFace failed')

    def test14_Model_Aggregation(self):
        '''Test of the model Aggregation'''
        print('            ------------------ >     Test of the model Aggregation     /   Mono-class & Multi-labels')

        try:
            # Load training file
            spec = importlib.util.spec_from_file_location("test", f'{full_path_lib}/test_template_nlp-scripts/2_training.py')
            test = importlib.util.module_from_spec(spec)
            spec.loader.exec_module(test)

            # Set model function all_predictions and list_models=[model, model, model]
            model_name = 'aggregation_mono_class_multi_label'
            model_name_svm1 = 'aggregation_mono_class_multi_label_svm1'
            model_name_svm2 = 'aggregation_mono_class_multi_label_svm2'
            model_name_gbt = 'aggregation_mono_class_multi_label_gbt'
            model_dir_svm1 = os.path.join(utils.get_models_path(), model_name_svm1, datetime.now().strftime(f"{model_name_svm1}_%Y_%m_%d-%H_%M_%S"))
            model_dir_svm2 = os.path.join(utils.get_models_path(), model_name_svm2, datetime.now().strftime(f"{model_name_svm2}_%Y_%m_%d-%H_%M_%S"))
            model_dir_gbt = os.path.join(utils.get_models_path(), model_name_gbt, datetime.now().strftime(f"{model_name_gbt}_%Y_%m_%d-%H_%M_%S"))
            model_dir = os.path.join(utils.get_models_path(), model_name, datetime.now().strftime(f"{model_name}_%Y_%m_%d-%H_%M_%S"))
            list_models = [model_tfidf_svm.ModelTfidfSvm(multi_label=True, model_dir=model_dir_svm1), model_tfidf_svm.ModelTfidfSvm(multi_label=True, model_dir=model_dir_svm2), model_tfidf_gbt.ModelTfidfGbt(multi_label=True, model_dir=model_dir_gbt)]
            test_model = model_aggregation.ModelAggregation(x_col='preprocessed_text', y_col='y_col', level_save="HIGH",
                                                            list_models=list_models, using_proba=False, aggregation_function='all_predictions',
                                                            multi_label=True, model_name=model_name, model_dir=model_dir)
            # Test it
            test.main(filename='mono_class_multi_label_train_preprocess_P1.csv', x_col='preprocessed_text', y_col=['y_col_1', 'y_col_2'],
                      filename_valid='mono_class_multi_label_train_preprocess_P1.csv', model=test_model)
            test_model_mono_class_multi_label(self, test_model)
            remove_dir(model_dir)
            remove_dir(model_dir_svm1)
            remove_dir(model_dir_svm2)
            remove_dir(model_dir_gbt)

            # Set model with function all_predictions and list_models=[model_name, model_name, model_name]
            model_name = 'aggregation_mono_class_multi_label'
            svm1 = model_tfidf_svm.ModelTfidfSvm(model_dir=model_dir_svm1, multi_label=True)
            svm1.save()
            svm2 = model_tfidf_svm.ModelTfidfSvm(model_dir=model_dir_svm2, multi_label=True)
            svm2.save()
            gbt = model_tfidf_gbt.ModelTfidfGbt(model_dir=model_dir_gbt, multi_label=True)
            gbt.save()

            list_models = [os.path.split(model_dir_svm1)[-1], os.path.split(model_dir_svm2)[-1], os.path.split(model_dir_gbt)[-1]]
            model_dir = os.path.join(utils.get_models_path(), model_name, datetime.now().strftime(f"{model_name}_%Y_%m_%d-%H_%M_%S"))
            test_model_2 = model_aggregation.ModelAggregation(x_col='preprocessed_text', y_col='y_col', level_save="HIGH",
                                                            list_models=list_models, using_proba=False, aggregation_function='all_predictions',
                                                            multi_label=True, model_name=model_name, model_dir=model_dir)
            # Test it
            test.main(filename='mono_class_multi_label_train_preprocess_P1.csv', x_col='preprocessed_text', y_col=['y_col_1', 'y_col_2'],
                      filename_valid='mono_class_multi_label_train_preprocess_P1.csv', model=test_model_2)
            test_model_mono_class_multi_label(self, test_model_2)
            remove_dir(model_dir)
            remove_dir(model_dir_svm1)
            remove_dir(model_dir_svm2)
            remove_dir(model_dir_gbt)

            # Set model with function all_predictions and list_models=[model_name, model, model]
            model_name = 'aggregation_mono_class_multi_label'
            svm1 = model_tfidf_svm.ModelTfidfSvm(model_dir=model_dir_svm1, multi_label=True)
            svm1.save()
            list_models = [os.path.split(model_dir_svm1)[-1], model_tfidf_svm.ModelTfidfSvm(multi_label=True, model_dir=model_dir_svm2), model_tfidf_gbt.ModelTfidfGbt(multi_label=True, model_dir=model_dir_gbt)]
            model_dir = os.path.join(utils.get_models_path(), model_name, datetime.now().strftime(f"{model_name}_%Y_%m_%d-%H_%M_%S"))
            test_model_3 = model_aggregation.ModelAggregation(x_col='preprocessed_text', y_col='y_col', level_save="HIGH",
                                                            list_models=list_models, using_proba=False, aggregation_function='all_predictions',
                                                            multi_label=True, model_name=model_name, model_dir=model_dir)
            # Test it
            test.main(filename='mono_class_multi_label_train_preprocess_P1.csv', x_col='preprocessed_text', y_col=['y_col_1', 'y_col_2'],
                      filename_valid='mono_class_multi_label_train_preprocess_P1.csv', model=test_model_3)
            test_model_mono_class_multi_label(self, test_model_3)
            remove_dir(model_dir)
            remove_dir(model_dir_svm1)
            remove_dir(model_dir_svm2)
            remove_dir(model_dir_gbt)

            # Set model with function vote_labels
            model_name = 'aggregation_mono_class_multi_label'
            list_models = [model_tfidf_svm.ModelTfidfSvm(multi_label=True, model_dir=model_dir_svm1), model_tfidf_svm.ModelTfidfSvm(multi_label=True, model_dir=model_dir_svm2), model_tfidf_gbt.ModelTfidfGbt(multi_label=True, model_dir=model_dir_gbt)]
            model_dir = os.path.join(utils.get_models_path(), model_name, datetime.now().strftime(f"{model_name}_%Y_%m_%d-%H_%M_%S"))
            test_model_4 = model_aggregation.ModelAggregation(x_col='preprocessed_text', y_col='y_col', level_save="HIGH",
                                                            list_models=list_models, using_proba=False, aggregation_function='vote_labels',
                                                            multi_label=True, model_name=model_name, model_dir=model_dir)
            # Test it
            test.main(filename='mono_class_multi_label_train_preprocess_P1.csv', x_col='preprocessed_text', y_col=['y_col_1', 'y_col_2'],
                      filename_valid='mono_class_multi_label_train_preprocess_P1.csv', model=test_model_4)
            test_model_mono_class_multi_label(self, test_model_4)
            remove_dir(model_dir)
            remove_dir(model_dir_svm1)
            remove_dir(model_dir_svm2)
            remove_dir(model_dir_gbt)

            # Set model with function given
            model_name = 'aggregation_mono_class_multi_label'
            list_models = [model_tfidf_svm.ModelTfidfSvm(multi_label=True, model_dir=model_dir_svm1), model_tfidf_svm.ModelTfidfSvm(multi_label=True, model_dir=model_dir_svm2), model_tfidf_gbt.ModelTfidfGbt(multi_label=True, model_dir=model_dir_gbt)]
            model_dir = os.path.join(utils.get_models_path(), model_name, datetime.now().strftime(f"{model_name}_%Y_%m_%d-%H_%M_%S"))

            # This function is a copy of all_predictions function
            def function_test(predictions: pd.Series, **kwargs) -> list:
                return np.sum(predictions, axis=0, dtype=bool).astype(int)

            test_model_5 = model_aggregation.ModelAggregation(x_col='preprocessed_text', y_col='y_col', level_save="HIGH",
                                                            list_models=list_models, using_proba=False, aggregation_function=function_test,
                                                            multi_label=True, model_name=model_name, model_dir=model_dir)
            # Test it
            test.main(filename='mono_class_multi_label_train_preprocess_P1.csv', x_col='preprocessed_text', y_col=['y_col_1', 'y_col_2'],
                      filename_valid='mono_class_multi_label_train_preprocess_P1.csv', model=test_model_5)
            test_model_mono_class_multi_label(self, test_model_5)
            remove_dir(model_dir)
            remove_dir(model_dir_svm1)
            remove_dir(model_dir_svm2)
            remove_dir(model_dir_gbt)

        except Exception:
            self.fail('testModel_Aggregation failed')


def test_model_multi_class_mono_label(test_class, test_model):
    '''Generic fonction to test a given model for multi-classes/mono-label'''

    # Check files exists
    test_class.assertTrue(os.path.exists(os.path.join(test_model.model_dir, 'configurations.json')))
    test_class.assertTrue(os.path.exists(os.path.join(test_model.model_dir, f'{test_model.model_name}.pkl')))
    # Try some functions
    index_none = test_model.list_classes.index('none')
    index_a = test_model.list_classes.index('a')
    index_b = test_model.list_classes.index('b')
    index_both = test_model.list_classes.index('both')
    pred_none = [0, 0, 0, 0]
    pred_none[index_none] = 1
    pred_a = [0, 0, 0, 0]
    pred_a[index_a] = 1
    pred_b = [0, 0, 0, 0]
    pred_b[index_b] = 1
    pred_both = [0, 0, 0, 0]
    pred_both[index_both] = 1
    # predict
    preds = test_model.predict(['cdi à temps complet', 'vous disposez du permis', 'le véhicule est nécessaire', 'vous disposez du permis et le véhicule est nécessaire'])
    test_class.assertEqual(list(preds), ['none', 'a', 'b', 'both'])
    # predict_proba
    probas = test_model.predict_proba(['cdi à temps complet', 'vous disposez du permis', 'le véhicule est nécessaire', 'vous disposez du permis et le véhicule est nécessaire'])
    test_class.assertEqual(round(probas.sum(), 3), 4.)  # We round for deep learning models
    test_class.assertGreater(probas[0][index_none], 1/4)
    test_class.assertLess(probas[0][index_a], probas[0][index_none])
    test_class.assertLess(probas[0][index_b], probas[0][index_none])
    test_class.assertLess(probas[0][index_both], probas[0][index_none])
    test_class.assertLess(probas[1][index_none], probas[1][index_a])
    test_class.assertGreater(probas[1][index_a], 1/4)
    test_class.assertLess(probas[1][index_b], probas[1][index_a])
    test_class.assertLess(probas[1][index_both], probas[1][index_a])
    test_class.assertLess(probas[2][index_none], probas[2][index_b])
    test_class.assertLess(probas[2][index_a], probas[2][index_b])
    test_class.assertGreater(probas[2][index_b], 1/4)
    test_class.assertLess(probas[2][index_both], probas[2][index_b])
    test_class.assertLess(probas[3][index_none], probas[3][index_both])
    test_class.assertLess(probas[3][index_a], probas[3][index_both])
    test_class.assertLess(probas[3][index_b], probas[3][index_both])
    test_class.assertGreater(probas[3][index_both], 1/4)
    # predict w/ return_proba=True
    probas2 = test_model.predict(['cdi à temps complet', 'vous disposez du permis',
                                  'le véhicule est nécessaire', 'vous disposez du permis et le véhicule est nécessaire'],
                                  return_proba=True)
    test_class.assertEqual(round(probas2.sum(), 3), 4.)  # We round for deep learning models
    test_class.assertGreater(probas2[0][index_none], 1/4)
    test_class.assertLess(probas2[0][index_a], probas2[0][index_none])
    test_class.assertLess(probas2[0][index_b], probas2[0][index_none])
    test_class.assertLess(probas2[0][index_both], probas2[0][index_none])
    test_class.assertLess(probas2[1][index_none], probas2[1][index_a])
    test_class.assertGreater(probas2[1][index_a], 1/4)
    test_class.assertLess(probas2[1][index_b], probas2[1][index_a])
    test_class.assertLess(probas2[1][index_both], probas2[1][index_a])
    test_class.assertLess(probas2[2][index_none], probas2[2][index_b])
    test_class.assertLess(probas2[2][index_a], probas2[2][index_b])
    test_class.assertGreater(probas2[2][index_b], 1/4)
    test_class.assertLess(probas2[2][index_both], probas2[2][index_b])
    test_class.assertLess(probas2[3][index_none], probas2[3][index_both])
    test_class.assertLess(probas2[3][index_a], probas2[3][index_both])
    test_class.assertLess(probas2[3][index_b], probas2[3][index_both])
    test_class.assertGreater(probas2[3][index_both], 1/4)
    # predict_with_proba
    pred_proba = test_model.predict_with_proba(['cdi à temps complet', 'vous disposez du permis', 'le véhicule est nécessaire', 'vous disposez du permis et le véhicule est nécessaire'])
    test_class.assertEqual(list(pred_proba[0]), ['none', 'a', 'b', 'both'])
    test_class.assertEqual(round(pred_proba[1].sum(), 3), 4.)  # We round for deep learning models
    test_class.assertGreater(pred_proba[1][0][index_none], 1/4)
    test_class.assertLess(pred_proba[1][0][index_a], pred_proba[1][0][index_none])
    test_class.assertLess(pred_proba[1][0][index_b], pred_proba[1][0][index_none])
    test_class.assertLess(pred_proba[1][0][index_both], pred_proba[1][0][index_none])
    test_class.assertLess(pred_proba[1][1][index_none], pred_proba[1][1][index_a])
    test_class.assertGreater(pred_proba[1][1][index_a], 1/4)
    test_class.assertLess(pred_proba[1][1][index_b], pred_proba[1][1][index_a])
    test_class.assertLess(pred_proba[1][1][index_both], pred_proba[1][1][index_a])
    test_class.assertLess(pred_proba[1][2][index_none], pred_proba[1][2][index_b])
    test_class.assertLess(pred_proba[1][2][index_a], pred_proba[1][2][index_b])
    test_class.assertGreater(pred_proba[1][2][index_b], 1/4)
    test_class.assertLess(pred_proba[1][2][index_both], pred_proba[1][2][index_b])
    test_class.assertLess(pred_proba[1][3][index_none], pred_proba[1][3][index_both])
    test_class.assertLess(pred_proba[1][3][index_a], pred_proba[1][3][index_both])
    test_class.assertLess(pred_proba[1][3][index_b], pred_proba[1][3][index_both])
    test_class.assertGreater(pred_proba[1][3][index_both], 1/4)
    # get_predict_position
    # position start at 1
    predict_pos = test_model.get_predict_position(['cdi à temps complet', 'vous disposez du permis', 'le véhicule est nécessaire', 'vous disposez du permis et le véhicule est nécessaire', 'titi'], ['none', 'a', 'a', 'both', 'toto'])
    test_class.assertEqual(list(predict_pos[[0, 1, 3, 4]]), [1, 1, 1, -1])
    test_class.assertGreater(predict_pos[2], 1)
    # get_classes_from_proba
    test_class.assertEqual(list(test_model.get_classes_from_proba(probas)), ['none', 'a', 'b', 'both'])
    # get_top_n_from_proba
    with test_class.assertRaises(ValueError):
        test_model.get_top_n_from_proba(probas, n=5)  # Only 4 classes in our model
    top_n, top_n_proba = test_model.get_top_n_from_proba(probas, n=4)
    test_class.assertEqual([_[0] for _ in top_n], ['none', 'a', 'b', 'both'])
    test_class.assertEqual(sorted(top_n[0]), sorted(['none', 'a', 'b', 'both']))
    test_class.assertEqual(sorted(top_n[1]), sorted(['none', 'a', 'b', 'both']))
    test_class.assertEqual(sorted(top_n[2]), sorted(['none', 'a', 'b', 'both']))
    test_class.assertEqual(sorted(top_n[3]), sorted(['none', 'a', 'b', 'both']))
    test_class.assertEqual([_[0] for _ in top_n_proba], [probas[0][index_none], probas[1][index_a], probas[2][index_b], probas[3][index_both]])
    # inverse_transform
    test_class.assertEqual(list(test_model.inverse_transform(preds)), ['none', 'a', 'b', 'both'])

    # Remove dir
    remove_dir(test_model.model_dir)


class Case4_MultiClassMonoLabel(unittest.TestCase):
    '''Class to test the multi-classes / mono-label case'''

    def test01_PrepareDatasets(self):
        '''Prepares the datasets'''
        print("Prepares the datasets for the multi-classes / mono-label case")

        # Gen. datasets
        split_train_valid_test = f"{activate_venv}python {full_path_lib}/test_template_nlp-scripts/utils/0_split_train_valid_test.py --overwrite -f multi_class_mono_label.csv --split_type random --perc_train 0.6 --perc_valid 0.2 --perc_test 0.2 --x_col x_col --y_col y_col --seed 42"
        preprocessing = f"{activate_venv}python {full_path_lib}/test_template_nlp-scripts/1_preprocess_data.py -f multi_class_mono_label_train.csv multi_class_mono_label_valid.csv -p preprocess_P1 --input_col x_col"
        self.assertEqual(subprocess.run(split_train_valid_test, shell=True).returncode, 0)
        self.assertEqual(subprocess.run(preprocessing, shell=True).returncode, 0)

    def test02_Model_TfidfSvm(self):
        '''Test of the model TF-IDF/SVM'''
        print('            ------------------ >     Test of the model TF-IDF/SVM     /   Multi-classes & Mono-label')

        try:
            # Load training file
            spec = importlib.util.spec_from_file_location("test", f'{full_path_lib}/test_template_nlp-scripts/2_training.py')
            test = importlib.util.module_from_spec(spec)
            spec.loader.exec_module(test)

            # Set model
            model_name = 'tfidf_svm_multi_class_mono_label'
            model_dir = os.path.join(utils.get_models_path(), model_name, datetime.now().strftime(f"{model_name}_%Y_%m_%d-%H_%M_%S"))
            os.makedirs(model_dir)
            test_model = model_tfidf_svm.ModelTfidfSvm(x_col='preprocessed_text', y_col='y_col', level_save="HIGH",
                                                       tfidf_params={'analyzer': 'word', 'ngram_range': (1, 2), 'min_df': 1, 'max_df': 0.25, 'max_features': 100000},
                                                       svc_params={'C': 1.0, 'max_iter': 10000},
                                                       multi_label=False, model_name=model_name, model_dir=model_dir,
                                                       multiclass_strategy=None)
            # Test it
            test.main(filename='multi_class_mono_label_train_preprocess_P1.csv', x_col='preprocessed_text', y_col=['y_col'],
                      filename_valid='multi_class_mono_label_train_preprocess_P1.csv', model=test_model)
            test_model_multi_class_mono_label(self, test_model)

            # Set second model
            model_name = 'tfidf_svm_multi_class_mono_label'
            model_dir = os.path.join(utils.get_models_path(), model_name, datetime.now().strftime(f"{model_name}_%Y_%m_%d-%H_%M_%S"))
            os.makedirs(model_dir)
            test_model_2 = model_tfidf_svm.ModelTfidfSvm(x_col='preprocessed_text', y_col='y_col', level_save="HIGH",
                                                         tfidf_params={'analyzer': 'word', 'ngram_range': (1, 2), 'min_df': 1, 'max_df': 0.25, 'max_features': 100000},
                                                         svc_params={'C': 1.0, 'max_iter': 10000},
                                                         multi_label=False, model_name=model_name, model_dir=model_dir,
                                                         multiclass_strategy='ovr')
            # Test it
            test.main(filename='multi_class_mono_label_train_preprocess_P1.csv', x_col='preprocessed_text', y_col=['y_col'],
                      filename_valid='multi_class_mono_label_train_preprocess_P1.csv', model=test_model_2)
            test_model_multi_class_mono_label(self, test_model_2)

            # Set third model
            # 'ovo' non stable
            # model_name = 'tfidf_svm_multi_class_mono_label'
            # model_dir = os.path.join(utils.get_models_path(), model_name, datetime.now().strftime(f"{model_name}_%Y_%m_%d-%H_%M_%S"))
            # os.makedirs(model_dir)
            # test_model_3 = model_tfidf_svm.ModelTfidfSvm(x_col='preprocessed_text', y_col='y_col', level_save="HIGH",
            #                                              tfidf_params={'analyzer': 'word', 'ngram_range': (1, 2), 'min_df': 1, 'max_df': 0.25, 'max_features': 100000},
            #                                              svc_params={'C': 1.0, 'max_iter': 10000},
            #                                              multi_label=False, model_name=model_name, model_dir=model_dir,
            #                                              multiclass_strategy='ovo')
            # # Test it
            # test.main(filename='multi_class_mono_label_train_preprocess_P1.csv', x_col='preprocessed_text', y_col=['y_col'],
            #           filename_valid='multi_class_mono_label_train_preprocess_P1.csv', model=test_model_3)
            # test_model_multi_class_mono_label(self, test_model_3)
        except Exception:
            self.fail('testModel_TfidfSvm failed')

    def test03_Model_TfidfGbt(self):
        '''Test of the model TF-IDF/GBT'''
        print('            ------------------ >     Test of the model TF-IDF/GBT     /   Multi-classes & Mono-label')

        try:
            # Load training file
            spec = importlib.util.spec_from_file_location("test", f'{full_path_lib}/test_template_nlp-scripts/2_training.py')
            test = importlib.util.module_from_spec(spec)
            spec.loader.exec_module(test)

            # Set model
            model_name = 'tfidf_gbt_multi_class_mono_label'
            model_dir = os.path.join(utils.get_models_path(), model_name, datetime.now().strftime(f"{model_name}_%Y_%m_%d-%H_%M_%S"))
            os.makedirs(model_dir)
            test_model = model_tfidf_gbt.ModelTfidfGbt(x_col='preprocessed_text', y_col='y_col', level_save="HIGH",
                                                       tfidf_params={'analyzer': 'word', 'ngram_range': (1, 2), 'min_df': 1, 'max_df': 0.25, 'max_features': 100000},
                                                       gbt_params={'learning_rate': 0.1, 'n_estimators': 5, 'max_depth': 5, 'subsample': 1.0, 'max_features': 'auto'},
                                                       multi_label=False, model_name=model_name, model_dir=model_dir,
                                                       multiclass_strategy=None)
            # Test it
            test.main(filename='multi_class_mono_label_train_preprocess_P1.csv', x_col='preprocessed_text', y_col=['y_col'],
                      filename_valid='multi_class_mono_label_train_preprocess_P1.csv', model=test_model)
            test_model_multi_class_mono_label(self, test_model)

            # Set second model
            model_name = 'tfidf_gbt_multi_class_mono_label'
            model_dir = os.path.join(utils.get_models_path(), model_name, datetime.now().strftime(f"{model_name}_%Y_%m_%d-%H_%M_%S"))
            os.makedirs(model_dir)
            test_model_2 = model_tfidf_gbt.ModelTfidfGbt(x_col='preprocessed_text', y_col='y_col', level_save="HIGH",
                                                         tfidf_params={'analyzer': 'word', 'ngram_range': (1, 2), 'min_df': 1, 'max_df': 0.25, 'max_features': 100000},
                                                         gbt_params={'learning_rate': 0.1, 'n_estimators': 5, 'max_depth': 5, 'subsample': 1.0, 'max_features': 'auto'},
                                                         multi_label=False, model_name=model_name, model_dir=model_dir,
                                                         multiclass_strategy='ovr')
            # Test it
            test.main(filename='multi_class_mono_label_train_preprocess_P1.csv', x_col='preprocessed_text', y_col=['y_col'],
                      filename_valid='multi_class_mono_label_train_preprocess_P1.csv', model=test_model_2)
            test_model_multi_class_mono_label(self, test_model_2)

            # Set third model
            # 'ovo' non stable
            # model_name = 'tfidf_gbt_multi_class_mono_label'
            # model_dir = os.path.join(utils.get_models_path(), model_name, datetime.now().strftime(f"{model_name}_%Y_%m_%d-%H_%M_%S"))
            # os.makedirs(model_dir)
            # test_model_3 = model_tfidf_gbt.ModelTfidfGbt(x_col='preprocessed_text', y_col='y_col', level_save="HIGH",
            #                                              tfidf_params={'analyzer': 'word', 'ngram_range': (1, 2), 'min_df': 1, 'max_df': 0.25, 'max_features': 100000},
            #                                              gbt_params={'learning_rate': 0.1, 'n_estimators': 5, 'max_depth': 5, 'subsample': 1.0, 'max_features': 'auto'},
            #                                              multi_label=False, model_name=model_name, model_dir=model_dir,
            #                                              multiclass_strategy='ovo')
            # # Test it
            # test.main(filename='multi_class_mono_label_train_preprocess_P1.csv', x_col='preprocessed_text', y_col=['y_col'],
            #           filename_valid='multi_class_mono_label_train_preprocess_P1.csv', model=test_model_3)
            # test_model_multi_class_mono_label(self, test_model_3)
        except Exception:
            self.fail('testModel_TfidfGbt failed')

    def test04_Model_TfidfLgbm(self):
        '''Test of the model TF-IDF/LGBM'''
        print('            ------------------ >     Test of the model TF-IDF/LGBM     /   Multi-classes & Mono-label')

        try:
            # Load training file
            spec = importlib.util.spec_from_file_location("test", f'{full_path_lib}/test_template_nlp-scripts/2_training.py')
            test = importlib.util.module_from_spec(spec)
            spec.loader.exec_module(test)

            # Set model
            model_name = 'tfidf_lgbm_multi_class_mono_label'
            model_dir = os.path.join(utils.get_models_path(), model_name, datetime.now().strftime(f"{model_name}_%Y_%m_%d-%H_%M_%S"))
            os.makedirs(model_dir)
            # We overfit on purpose !
            test_model = model_tfidf_lgbm.ModelTfidfLgbm(x_col='preprocessed_text', y_col='y_col', level_save="HIGH",
                                                         tfidf_params={'analyzer': 'word', 'ngram_range': (1, 2), 'min_df': 1, 'max_df': 0.25, 'max_features': 100000},
                                                         lgbm_params={'learning_rate': 0.1, 'n_estimators': 50, 'max_depth': 2000, 'subsample': 1.0, 'num_leaves': 12070, 'min_data_in_leaf': 2},
                                                         multi_label=False, model_name=model_name, model_dir=model_dir,
                                                         multiclass_strategy=None)
            # Test it
            test.main(filename='multi_class_mono_label_train_preprocess_P1.csv', x_col='preprocessed_text', y_col=['y_col'],
                     filename_valid='multi_class_mono_label_train_preprocess_P1.csv', model=test_model)
            test_model_multi_class_mono_label(self, test_model)

            # Set second model
            model_name = 'tfidf_lgbm_multi_class_mono_label'
            model_dir = os.path.join(utils.get_models_path(), model_name, datetime.now().strftime(f"{model_name}_%Y_%m_%d-%H_%M_%S"))
            os.makedirs(model_dir)
            # We overfit on purpose !
            test_model_2 = model_tfidf_lgbm.ModelTfidfLgbm(x_col='preprocessed_text', y_col='y_col', level_save="HIGH",
                                                           tfidf_params={'analyzer': 'word', 'ngram_range': (1, 2), 'min_df': 1, 'max_df': 0.25, 'max_features': 100000},
                                                           lgbm_params={'learning_rate': 0.1, 'n_estimators': 50, 'max_depth': 2000, 'subsample': 1.0, 'num_leaves': 12070, 'min_data_in_leaf': 2},
                                                           multi_label=False, model_name=model_name, model_dir=model_dir,
                                                           multiclass_strategy='ovr')
            # Test it
            test.main(filename='multi_class_mono_label_train_preprocess_P1.csv', x_col='preprocessed_text', y_col=['y_col'],
                     filename_valid='multi_class_mono_label_train_preprocess_P1.csv', model=test_model_2)
            test_model_multi_class_mono_label(self, test_model_2)

            # Set third model
            # 'ovo' non stable
            # model_name = 'tfidf_lgbm_multi_class_mono_label'
            # model_dir = os.path.join(utils.get_models_path(), model_name, datetime.now().strftime(f"{model_name}_%Y_%m_%d-%H_%M_%S"))
            # os.makedirs(model_dir)
            # # We overfit on purpose !
            # test_model_3 = model_tfidf_lgbm.ModelTfidfLgbm(x_col='preprocessed_text', y_col='y_col', level_save="HIGH",
            #                                                tfidf_params={'analyzer': 'word', 'ngram_range': (1, 2), 'min_df': 1, 'max_df': 0.25, 'max_features': 100000},
            #                                                lgbm_params={'learning_rate': 0.1, 'n_estimators': 50, 'max_depth': 2000, 'subsample': 1.0, 'num_leaves': 12070, 'min_data_in_leaf': 2},
            #                                                multi_label=False, model_name=model_name, model_dir=model_dir,
            #                                                multiclass_strategy='ovo')
            # # Test it
            # test.main(filename='multi_class_mono_label_train_preprocess_P1.csv', x_col='preprocessed_text', y_col=['y_col'],
            #          filename_valid='multi_class_mono_label_train_preprocess_P1.csv', model=test_model_3)
            # test_model_multi_class_mono_label(self, test_model_3)
        except Exception:
            self.fail('testModel_TfidfLgbm failed')

    def test05_Model_TfidfDense(self):
        '''Test of the model TF-IDF/Dense'''
        print('            ------------------ >     Test of the model TF-IDF/Dense     /   Multi-classes & Mono-label')

        try:
            # Load training file
            spec = importlib.util.spec_from_file_location("test", f'{full_path_lib}/test_template_nlp-scripts/2_training.py')
            test = importlib.util.module_from_spec(spec)
            spec.loader.exec_module(test)
            # Set model
            model_name = 'tfidf_dense_multi_class_mono_label'
            model_dir = os.path.join(utils.get_models_path(), model_name, datetime.now().strftime(f"{model_name}_%Y_%m_%d-%H_%M_%S"))
            os.makedirs(model_dir)
            test_model = model_tfidf_dense.ModelTfidfDense(x_col='preprocessed_text', y_col='y_col', level_save="HIGH",
                                                           batch_size=16, epochs=20, patience=20,
                                                           tfidf_params={'analyzer': 'word', 'ngram_range': (1, 2), 'min_df': 1, 'max_df': 0.25, 'max_features': 100000},
                                                           multi_label=False, model_name=model_name, model_dir=model_dir)
            # Test it
            test.main(filename='multi_class_mono_label_train_preprocess_P1.csv', x_col='preprocessed_text', y_col=['y_col'],
                     filename_valid='multi_class_mono_label_train_preprocess_P1.csv', model=test_model)
            test_model_multi_class_mono_label(self, test_model)
        except Exception:
            self.fail('testModel_TfidfDense failed')

    def test06_Model_EmbeddingLstm(self):
        '''Test of the model Embedding/LSTM'''
        print('            ------------------ >     Test of the model Embedding/LSTM     /   Multi-classes & Mono-label')

        try:
            # Load training file
            spec = importlib.util.spec_from_file_location("test", f'{full_path_lib}/test_template_nlp-scripts/2_training.py')
            test = importlib.util.module_from_spec(spec)
            spec.loader.exec_module(test)
            # Set model
            model_name = 'embedding_lstm_multi_class_mono_label'
            model_dir = os.path.join(utils.get_models_path(), model_name, datetime.now().strftime(f"{model_name}_%Y_%m_%d-%H_%M_%S"))
            os.makedirs(model_dir)
            test_model = model_embedding_lstm.ModelEmbeddingLstm(x_col='preprocessed_text', y_col='y_col', level_save="HIGH",
                                                                 batch_size=16, epochs=20, patience=20,
                                                                 max_sequence_length=60, max_words=100000,
                                                                 embedding_name="custom.300.pkl",
                                                                 multi_label=False, model_name=model_name, model_dir=model_dir)
            # Test it
            test.main(filename='multi_class_mono_label_train_preprocess_P1.csv', x_col='preprocessed_text', y_col=['y_col'],
                   filename_valid='multi_class_mono_label_train_preprocess_P1.csv', model=test_model)
            test_model_multi_class_mono_label(self, test_model)
        except Exception:
            self.fail('testModel_EmbeddingLstm failed')

    def test07_Model_EmbeddingLstmAttention(self):
        '''Test of the model Embedding/LSTM/Attention'''
        print('            ------------------ >     Test of the model Embedding/LSTM/Attention     /   Multi-classes & Mono-label')

        try:
            # Load training file
            spec = importlib.util.spec_from_file_location("test", f'{full_path_lib}/test_template_nlp-scripts/2_training.py')
            test = importlib.util.module_from_spec(spec)
            spec.loader.exec_module(test)
            # Set model
            model_name = 'embedding_lstm_attention_multi_class_mono_label'
            model_dir = os.path.join(utils.get_models_path(), model_name, datetime.now().strftime(f"{model_name}_%Y_%m_%d-%H_%M_%S"))
            os.makedirs(model_dir)
            test_model = model_embedding_lstm_attention.ModelEmbeddingLstmAttention(x_col='preprocessed_text', y_col='y_col', level_save="HIGH",
                                                                                    batch_size=64, epochs=40, patience=20,
                                                                                    max_sequence_length=10, max_words=100000,
                                                                                    embedding_name="custom.300.pkl",
                                                                                    multi_label=False, model_name=model_name, model_dir=model_dir)
            # Test it
            test.main(filename='multi_class_mono_label_train_preprocess_P1.csv', x_col='preprocessed_text', y_col=['y_col'],
            filename_valid='multi_class_mono_label_train_preprocess_P1.csv', model=test_model)
            test_model_multi_class_mono_label(self, test_model)
        except Exception:
            self.fail('testModel_EmbeddingLstmAttention failed')

    def test08_Model_EmbeddingLstmGruGpu(self):
        '''Test of the model Embedding/LSTM/GRU'''
        print('            ------------------ >     Test of the model Embedding/LSTM/GRU     /   Multi-classes & Mono-label')

        try:
            # Load training file
            spec = importlib.util.spec_from_file_location("test", f'{full_path_lib}/test_template_nlp-scripts/2_training.py')
            test = importlib.util.module_from_spec(spec)
            spec.loader.exec_module(test)
            # Set model
            model_name = 'embedding_lstm_gru_multi_class_mono_label'
            model_dir = os.path.join(utils.get_models_path(), model_name, datetime.now().strftime(f"{model_name}_%Y_%m_%d-%H_%M_%S"))
            os.makedirs(model_dir)
            test_model = model_embedding_lstm_gru_gpu.ModelEmbeddingLstmGruGpu(x_col='preprocessed_text', y_col='y_col', level_save="HIGH",
                                                                               batch_size=16, epochs=20, patience=20,
                                                                               max_sequence_length=60, max_words=100000,
                                                                               embedding_name="custom.300.pkl",
                                                                               multi_label=False, model_name=model_name, model_dir=model_dir)
            # Test it
            test.main(filename='multi_class_mono_label_train_preprocess_P1.csv', x_col='preprocessed_text', y_col=['y_col'],
            filename_valid='multi_class_mono_label_train_preprocess_P1.csv', model=test_model)
            test_model_multi_class_mono_label(self, test_model)
        except Exception:
            self.fail('testModel_EmbeddingLstmGruGpu failed')

    def test09_Model_EmbeddingCnn(self):
        '''Test of the model Embedding/CNN'''
        print('            ------------------ >     Test of the model Embedding/CNN     /   Multi-classes & Mono-label')

        try:
            # Load training file
            spec = importlib.util.spec_from_file_location("test", f'{full_path_lib}/test_template_nlp-scripts/2_training.py')
            test = importlib.util.module_from_spec(spec)
            spec.loader.exec_module(test)
            # Set model
            model_name = 'embedding_cnn_multi_class_mono_label'
            model_dir = os.path.join(utils.get_models_path(), model_name, datetime.now().strftime(f"{model_name}_%Y_%m_%d-%H_%M_%S"))
            os.makedirs(model_dir)
            test_model = model_embedding_cnn.ModelEmbeddingCnn(x_col='preprocessed_text', y_col='y_col', level_save="HIGH",
                                                               batch_size=16, epochs=20, patience=20,
                                                               max_sequence_length=60, max_words=100000,
                                                               embedding_name="custom.300.pkl",
                                                               multi_label=False, model_name=model_name, model_dir=model_dir)
            # Test it
            test.main(filename='multi_class_mono_label_train_preprocess_P1.csv', x_col='preprocessed_text', y_col=['y_col'],
            filename_valid='multi_class_mono_label_train_preprocess_P1.csv', model=test_model)
            test_model_multi_class_mono_label(self, test_model)
        except Exception:
            self.fail('testModel_EmbeddingCnn failed')

    def test10_Model_Keras_continue_training(self):
        '''Test continuing a training for a keras model'''
        print("            ------------------ >     Test continuing a training for a keras model     /   Multi-class & Mono-label")

        try:
            # Load training file
            spec = importlib.util.spec_from_file_location("test", f'{full_path_lib}/test_template_nlp-scripts/2_training.py')
            test = importlib.util.module_from_spec(spec)
            spec.loader.exec_module(test)
            # Set model
            model_name = 'embedding_lstm_mono_class_mono_label'
            model_dir = os.path.join(utils.get_models_path(), model_name, datetime.now().strftime(f"{model_name}_%Y_%m_%d-%H_%M_%S"))
            os.makedirs(model_dir)
            test_model = model_embedding_lstm.ModelEmbeddingLstm(x_col='preprocessed_text', y_col='y_col', level_save="HIGH",
                                                                 batch_size=16, epochs=20, patience=20,
                                                                 max_sequence_length=60, max_words=100000,
                                                                 embedding_name="custom.300.pkl",
                                                                 multi_label=False, model_name=model_name, model_dir=model_dir)
            # Run a first training
            test.main(filename='multi_class_mono_label_train_preprocess_P1.csv', x_col='preprocessed_text', y_col=['y_col'],
                      filename_valid='multi_class_mono_label_train_preprocess_P1.csv', model=test_model)
            self.assertEqual(model_dir, test_model.model_dir)

            # Retrieve model & run a second training
            test.main(filename='multi_class_mono_label_train_preprocess_P1.csv', x_col='preprocessed_text', y_col=['y_col'],
                      filename_valid='multi_class_mono_label_train_preprocess_P1.csv', model=test_model)
            self.assertNotEqual(model_dir, test_model.model_dir)

            # Test second trained model
            test_model_multi_class_mono_label(self, test_model)
        except Exception:
            self.fail('testModel_Keras_continue_training failed')

    def test11_Model_TfidfSgdc(self):
        '''Test of the model TF-IDF/SGDClassifier'''
        print('            ------------------ >     Test of the model TF-IDF/SGDClassifier     /   Multi-classes & Mono-label')

        try:
            # Load training file
            spec = importlib.util.spec_from_file_location("test", f'{full_path_lib}/test_template_nlp-scripts/2_training.py')
            test = importlib.util.module_from_spec(spec)
            spec.loader.exec_module(test)

            # Set model
            model_name = 'tfidf_sgdc_multi_class_mono_label'
            model_dir = os.path.join(utils.get_models_path(), model_name, datetime.now().strftime(f"{model_name}_%Y_%m_%d-%H_%M_%S"))
            os.makedirs(model_dir)
            test_model = model_tfidf_sgdc.ModelTfidfSgdc(x_col='preprocessed_text', y_col='y_col', level_save="HIGH",
                                                         tfidf_params={'analyzer': 'word', 'ngram_range': (1, 2), 'min_df': 1, 'max_df': 0.25, 'max_features': 100000},
                                                         sgdc_params={'loss': 'hinge', 'max_iter': 1000},
                                                         multi_label=False, model_name=model_name, model_dir=model_dir,
                                                         multiclass_strategy=None)
            # Test it
            test.main(filename='multi_class_mono_label_train_preprocess_P1.csv', x_col='preprocessed_text', y_col=['y_col'],
                      filename_valid='multi_class_mono_label_train_preprocess_P1.csv', model=test_model)
            test_model_multi_class_mono_label(self, test_model)

            # Set second model
            model_name = 'tfidf_sgdc_multi_class_mono_label'
            model_dir = os.path.join(utils.get_models_path(), model_name, datetime.now().strftime(f"{model_name}_%Y_%m_%d-%H_%M_%S"))
            os.makedirs(model_dir)
            test_model_2 = model_tfidf_sgdc.ModelTfidfSgdc(x_col='preprocessed_text', y_col='y_col', level_save="HIGH",
                                                           tfidf_params={'analyzer': 'word', 'ngram_range': (1, 2), 'min_df': 1, 'max_df': 0.25, 'max_features': 100000},
                                                           sgdc_params={'loss': 'log', 'max_iter': 1000},
                                                           multi_label=False, model_name=model_name, model_dir=model_dir,
                                                           multiclass_strategy='ovr')
            # Test it
            test.main(filename='multi_class_mono_label_train_preprocess_P1.csv', x_col='preprocessed_text', y_col=['y_col'],
                      filename_valid='multi_class_mono_label_train_preprocess_P1.csv', model=test_model_2)
            test_model_multi_class_mono_label(self, test_model_2)

            # Set third model
            # 'ovo' non stable
            # model_name = 'tfidf_sgdc_multi_class_mono_label'
            # model_dir = os.path.join(utils.get_models_path(), model_name, datetime.now().strftime(f"{model_name}_%Y_%m_%d-%H_%M_%S"))
            # os.makedirs(model_dir)
            # test_model_3 = model_tfidf_sgdc.ModelTfidfSgdc(x_col='preprocessed_text', y_col='y_col', level_save="HIGH",
            #                                                tfidf_params={'analyzer': 'word', 'ngram_range': (1, 2), 'min_df': 1, 'max_df': 0.25, 'max_features': 100000},
            #                                                sgdc_params={'loss': 'log', 'max_iter': 1000},
            #                                                multi_label=False, model_name=model_name, model_dir=model_dir,
            #                                                multiclass_strategy='ovo')
            # # Test it
            # test.main(filename='multi_class_mono_label_train_preprocess_P1.csv', x_col='preprocessed_text', y_col=['y_col'],
            #           filename_valid='multi_class_mono_label_train_preprocess_P1.csv', model=test_model_3)
            # test_model_multi_class_mono_label(self, test_model_3)
        except Exception:
            self.fail('testModel_TfidfSgdc failed')

    def test12_Model_EmbeddingLstmStructuredAttention(self):
        '''Test of the model Embedding/LSTM/Attention + explainable'''
        print('            ------------------ >     Test of the model Embedding/LSTM/Attention + explainable     /   Multi-classes & Mono-label')

        try:
            # Load training file
            spec = importlib.util.spec_from_file_location("test", f'{full_path_lib}/test_template_nlp-scripts/2_training.py')
            test = importlib.util.module_from_spec(spec)
            spec.loader.exec_module(test)
            # Set model
            model_name = 'embedding_lstm_attention_multi_class_mono_label'
            model_dir = os.path.join(utils.get_models_path(), model_name, datetime.now().strftime(f"{model_name}_%Y_%m_%d-%H_%M_%S"))
            os.makedirs(model_dir)
            test_model = model_embedding_lstm_structured_attention.ModelEmbeddingLstmStructuredAttention(x_col='preprocessed_text', y_col='y_col', level_save="HIGH",
                                                                                                         batch_size=64, epochs=40, patience=20,
                                                                                                         max_sequence_length=10, max_words=100000,
                                                                                                         embedding_name="custom.300.pkl",
                                                                                                         multi_label=False, model_name=model_name, model_dir=model_dir)
            # Test it
            test.main(filename='multi_class_mono_label_train_preprocess_P1.csv', x_col='preprocessed_text', y_col=['y_col'],
            filename_valid='multi_class_mono_label_train_preprocess_P1.csv', model=test_model)
            test_model_multi_class_mono_label(self, test_model)
        except Exception:
            self.fail('testModel_EmbeddingLstmStructuredAttention failed')

    def test13_Model_HuggingFace(self):
        '''Test of the model HuggingFace'''
        print('            ------------------ >     Test of the model HuggingFace     /   Multi-classes & Mono-label')

        try:
            # Load training file
            spec = importlib.util.spec_from_file_location("test", f'{full_path_lib}/test_template_nlp-scripts/2_training.py')
            test = importlib.util.module_from_spec(spec)
            spec.loader.exec_module(test)
            # Set model
            model_name = 'huggingface_multi_class_mono_label'
            model_dir = os.path.join(utils.get_models_path(), model_name, datetime.now().strftime(f"{model_name}_%Y_%m_%d-%H_%M_%S"))
            os.makedirs(model_dir)
            test_model = model_huggingface.ModelHuggingFace(x_col='preprocessed_text', y_col='y_col', level_save="HIGH",
                                                            batch_size=16, epochs=2, patience=5,
                                                            transformer_name='Geotrend/distilbert-base-fr-cased',
                                                            multi_label=False, model_name=model_name, model_dir=model_dir)
            # Test it
            test.main(filename='multi_class_mono_label_train_preprocess_P1.csv', x_col='preprocessed_text', y_col=['y_col'],
                      filename_valid='multi_class_mono_label_train_preprocess_P1.csv', model=test_model)
            test_model_multi_class_mono_label(self, test_model)
        except Exception:
            self.fail('testModel_HuggingFace failed')

    def test14_Model_Aggregation(self):
        '''Test of the model Aggregation'''
        print('            ------------------ >     Test of the model Aggregation     /   Multi-class & Mono-label')

        try:
            # Load training file
            spec = importlib.util.spec_from_file_location("test", f'{full_path_lib}/test_template_nlp-scripts/2_training.py')
            test = importlib.util.module_from_spec(spec)
            spec.loader.exec_module(test)

            # Set model with function majority_vote and list_models=[model, model, model]
            model_name = 'aggregation_multi_class_mono_label'
            model_name_svm1 = 'aggregation_multi_class_mono_label_svm1'
            model_name_svm2 = 'aggregation_multi_class_mono_label_svm2'
            model_name_gbt = 'aggregation_multi_class_mono_label_gbt'
            model_dir_svm1 = os.path.join(utils.get_models_path(), model_name_svm1, datetime.now().strftime(f"{model_name_svm1}_%Y_%m_%d-%H_%M_%S"))
            model_dir_svm2 = os.path.join(utils.get_models_path(), model_name_svm2, datetime.now().strftime(f"{model_name_svm2}_%Y_%m_%d-%H_%M_%S"))
            model_dir_gbt = os.path.join(utils.get_models_path(), model_name_gbt, datetime.now().strftime(f"{model_name_gbt}_%Y_%m_%d-%H_%M_%S"))
            model_dir = os.path.join(utils.get_models_path(), model_name, datetime.now().strftime(f"{model_name}_%Y_%m_%d-%H_%M_%S"))
            list_models = [model_tfidf_svm.ModelTfidfSvm(model_dir=model_dir_svm1), model_tfidf_gbt.ModelTfidfGbt(model_dir=model_dir_svm2), model_tfidf_gbt.ModelTfidfGbt(model_dir=model_dir_gbt)]
            test_model = model_aggregation.ModelAggregation(x_col='preprocessed_text', y_col='y_col', level_save="HIGH",
                                                            list_models=list_models, using_proba=False, aggregation_function='majority_vote',
                                                            multi_label=False, model_name=model_name, model_dir=model_dir)
            # Test it
            test.main(filename='multi_class_mono_label_train_preprocess_P1.csv', x_col='preprocessed_text', y_col=['y_col'],
                      filename_valid='multi_class_mono_label_train_preprocess_P1.csv', model=test_model)
            test_model_multi_class_mono_label(self, test_model)
            remove_dir(model_dir)
            remove_dir(model_dir_svm1)
            remove_dir(model_dir_svm2)
            remove_dir(model_dir_gbt)

            # Set model with function majority_vote and list_models=[model_name, model_name, model_name]
            svm1 = model_tfidf_svm.ModelTfidfSvm(model_dir=model_dir_svm1)
            svm1.save()
            svm2 = model_tfidf_svm.ModelTfidfSvm(model_dir=model_dir_svm2)
            svm2.save()
            gbt = model_tfidf_gbt.ModelTfidfGbt(model_dir=model_dir_gbt)
            gbt.save()

            list_models = [os.path.split(model_dir_svm1)[-1], os.path.split(model_dir_svm2)[-1], os.path.split(model_dir_gbt)[-1]]
            model_name = 'aggregation_multi_class_mono_label'
            model_dir = os.path.join(utils.get_models_path(), model_name, datetime.now().strftime(f"{model_name}_%Y_%m_%d-%H_%M_%S"))
            test_model_2 = model_aggregation.ModelAggregation(x_col='preprocessed_text', y_col='y_col', level_save="HIGH",
                                                            list_models=list_models, using_proba=False, aggregation_function='majority_vote',
                                                            multi_label=False, model_name=model_name, model_dir=model_dir)
            # Test it
            test.main(filename='multi_class_mono_label_train_preprocess_P1.csv', x_col='preprocessed_text', y_col=['y_col'],
                      filename_valid='multi_class_mono_label_train_preprocess_P1.csv', model=test_model_2)
            test_model_multi_class_mono_label(self, test_model_2)
            remove_dir(model_dir)
            remove_dir(model_dir_svm1)
            remove_dir(model_dir_svm2)
            remove_dir(model_dir_gbt)

            # Set model with function majority_vote and list_models=[model_name, model, model]
            model_name = 'aggregation_multi_class_mono_label'
            model_name_svm1 = 'aggregation_multi_class_mono_label_svm1'
            model_dir_svm1 = os.path.join(utils.get_models_path(), model_name_svm1, datetime.now().strftime(f"{model_name_svm1}_%Y_%m_%d-%H_%M_%S"))
            svm1 = model_tfidf_svm.ModelTfidfSvm(model_dir=model_dir_svm1)
            svm1.save()
            list_models = [os.path.split(model_dir_svm1)[-1], model_tfidf_svm.ModelTfidfSvm(model_dir=model_dir_svm2), model_tfidf_gbt.ModelTfidfGbt(model_dir=model_dir_gbt)]
            model_dir = os.path.join(utils.get_models_path(), model_name, datetime.now().strftime(f"{model_name}_%Y_%m_%d-%H_%M_%S"))
            test_model_3 = model_aggregation.ModelAggregation(x_col='preprocessed_text', y_col='y_col', level_save="HIGH",
                                                            list_models=list_models, using_proba=False, aggregation_function='majority_vote',
                                                            multi_label=False, model_name=model_name, model_dir=model_dir)
            # Test it
            test.main(filename='multi_class_mono_label_train_preprocess_P1.csv', x_col='preprocessed_text', y_col=['y_col'],
                      filename_valid='multi_class_mono_label_train_preprocess_P1.csv', model=test_model_3)
            test_model_multi_class_mono_label(self, test_model_3)
            remove_dir(model_dir)
            remove_dir(model_dir_svm1)
            remove_dir(model_dir_svm2)
            remove_dir(model_dir_gbt)

            # Set model with function proba_argmax
            model_name = 'aggregation_multi_class_mono_label'
            list_models = [model_tfidf_svm.ModelTfidfSvm(model_dir=model_dir_svm1), model_tfidf_svm.ModelTfidfSvm(model_dir=model_dir_svm2), model_tfidf_gbt.ModelTfidfGbt(model_dir=model_dir_gbt)]
            model_dir = os.path.join(utils.get_models_path(), model_name, datetime.now().strftime(f"{model_name}_%Y_%m_%d-%H_%M_%S"))
            test_model_4 = model_aggregation.ModelAggregation(x_col='preprocessed_text', y_col='y_col', level_save="HIGH",
                                                            list_models=list_models, using_proba=True, aggregation_function='proba_argmax',
                                                            multi_label=False, model_name=model_name, model_dir=model_dir)
            # Test it
            test.main(filename='multi_class_mono_label_train_preprocess_P1.csv', x_col='preprocessed_text', y_col=['y_col'],
                      filename_valid='multi_class_mono_label_train_preprocess_P1.csv', model=test_model_4)
            test_model_multi_class_mono_label(self, test_model_4)
            remove_dir(model_dir)
            remove_dir(model_dir_svm1)
            remove_dir(model_dir_svm2)
            remove_dir(model_dir_gbt)

            # Set model with function given
            model_name = 'aggregation_multi_class_mono_label'
            list_models = [model_tfidf_svm.ModelTfidfSvm(model_dir=model_dir_svm1), model_tfidf_svm.ModelTfidfSvm(model_dir=model_dir_svm2), model_tfidf_gbt.ModelTfidfGbt(model_dir=model_dir_gbt)]
            model_dir = os.path.join(utils.get_models_path(), model_name, datetime.now().strftime(f"{model_name}_%Y_%m_%d-%H_%M_%S"))

            # This function is a copy of majority_vote function
            def function_test(predictions: pd.Series, **kwargs) -> list:
                labels, counts = np.unique(predictions, return_counts=True)
                votes = [(label, count) for label, count in zip(labels, counts)]
                votes = sorted(votes, key=lambda x: x[1], reverse=True)
                possible_classes = {vote[0] for vote in votes if vote[1]==votes[0][1]}
                return [prediction for prediction in predictions if prediction in possible_classes][0]

            test_model_5 = model_aggregation.ModelAggregation(x_col='preprocessed_text', y_col='y_col', level_save="HIGH",
                                                            list_models=list_models, using_proba=False, aggregation_function=function_test,
                                                            multi_label=False, model_name=model_name, model_dir=model_dir)
            # Test it
            test.main(filename='multi_class_mono_label_train_preprocess_P1.csv', x_col='preprocessed_text', y_col=['y_col'],
                      filename_valid='multi_class_mono_label_train_preprocess_P1.csv', model=test_model_5)
            test_model_multi_class_mono_label(self, test_model_5)
            remove_dir(model_dir)
            remove_dir(model_dir_svm1)
            remove_dir(model_dir_svm2)
            remove_dir(model_dir_gbt)

        except Exception:
            self.fail('testModel_Aggregation failed')


if __name__ == '__main__':
    # Change directory to script directory parent
    abspath = os.path.abspath(__file__)
    dname = os.path.dirname(abspath)
    parentname = str(Path(dname).parent)
    os.chdir(parentname)
    # Manage venv
    full_path_lib = os.path.abspath(os.path.join(os.getcwd(), 'test_template_nlp'))
    if os.name == 'nt':
        is_windows = True
        # Windows: activate the virtual environment & continue with the other processes
        activate_venv = f"cd {full_path_lib}/venv_test_template_nlp/Scripts & activate & "
    else:
        is_windows = False
        # UNIX : We can't use "source" so we directly call python/pip from the bin of the virtual environment
        activate_venv = f"{full_path_lib}/venv_test_template_nlp/bin/"
    # Start tests
    unittest.main()<|MERGE_RESOLUTION|>--- conflicted
+++ resolved
@@ -37,12 +37,8 @@
 from test_template_nlp.models_training import (model_tfidf_svm, model_tfidf_gbt, model_tfidf_lgbm, model_tfidf_sgdc,
                                                model_tfidf_dense, model_embedding_lstm, model_embedding_lstm_attention,
                                                model_embedding_lstm_structured_attention, model_embedding_lstm_gru_gpu,
-<<<<<<< HEAD
-                                               model_embedding_cnn, model_huggingface, utils_models)
-=======
-                                               model_embedding_cnn, model_pytorch_transformers,
-                                               utils_models, model_aggregation)
->>>>>>> 6ff5b266
+                                               model_embedding_cnn, model_huggingface, model_aggregation, utils_models)
+
 
 def remove_dir(path):
     if os.path.isdir(path): shutil.rmtree(path)
@@ -880,7 +876,7 @@
                 votes = sorted(votes, key=lambda x: x[1], reverse=True)
                 possible_classes = {vote[0] for vote in votes if vote[1]==votes[0][1]}
                 return [prediction for prediction in predictions if prediction in possible_classes][0]
-                
+
             test_model_5 = model_aggregation.ModelAggregation(x_col='preprocessed_text', y_col='y_col', level_save="HIGH",
                                                             list_models=list_models, using_proba=False, aggregation_function=function_test,
                                                             multi_label=False, model_name=model_name, model_dir=model_dir)
